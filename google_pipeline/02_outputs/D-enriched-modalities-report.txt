=== GOOGLE MODELS MODALITY ENRICHMENT REPORT ===

<<<<<<< HEAD
Generated: 2025-12-03 20:47:41 IST
=======
Generated: 2025-12-03 21:25:36 IST
>>>>>>> 1d488e45

=== SUMMARY ===
Total Models: 24
Priority 1 Matches (Exact): 7
Priority 2 Matches (Normalized): 5
Embedding Matches: 4
Gemma Pattern Matches: 6
Unique Model Matches: 1
No Matches: 0
Overall Match Rate: 95.8%

=== PRIORITY 1 MATCHES (EXACT) ===

 1. gemini-2.5-flash
    Input: Text, Image, Audio, Video
    Output: Text

 2. gemini-2.5-pro
    Input: Text, Image, Audio, Video, PDF
    Output: Text

 3. gemini-2.0-flash
    Input: Text, Image, Audio, Video
    Output: Text

 4. gemini-2.0-flash-lite
    Input: Text, Image, Audio, Video
    Output: Text

 5. gemini-2.5-flash-lite
    Input: Text, Image, Audio, Video, PDF
    Output: Text

 6. veo-3.0-generate-001
    Input: Text, Image
    Output: Audio, Video

 7. veo-3.0-fast-generate-001
    Input: Text, Image
    Output: Audio, Video

=== PRIORITY 2 MATCHES (NORMALIZED) ===

 1. gemini-2.0-flash-001
    Filtered model's API ID normalized: 'gemini-2-flash'
    Scraped model's API ID normalized: 'gemini-2-flash'
    Input: Text, Image, Audio, Video
    Output: Text

 2. gemini-2.0-flash-lite-001
    Filtered model's API ID normalized: 'gemini-2-flash-lite'
    Scraped model's API ID normalized: 'gemini-2-flash-lite'
    Input: Text, Image, Audio, Video
    Output: Text

 3. imagen-4.0-generate-001
    Filtered model's API ID normalized: 'imagen-4'
    Scraped model's API ID normalized: 'imagen-4'
    Input: Text
    Output: Image

 4. imagen-4.0-ultra-generate-001
    Filtered model's API ID normalized: 'imagen-4'
    Scraped model's API ID normalized: 'imagen-4'
    Input: Text
    Output: Image

 5. imagen-4.0-fast-generate-001
    Filtered model's API ID normalized: 'imagen-4'
    Scraped model's API ID normalized: 'imagen-4'
    Input: Text
    Output: Image

=== EMBEDDING MATCHES ===

 1. embedding-gecko-001
    Input: Text
    Output: Text Embeddings

 2. embedding-001
    Input: Text
    Output: Text Embeddings

 3. text-embedding-004
    Input: Text
    Output: Text Embeddings

 4. gemini-embedding-001
    Input: Text
    Output: Text Embeddings

=== GEMMA PATTERN MATCHES ===

 1. gemma-3-1b-it
    Pattern: gemma-3
    Input: Text, Image
    Output: Text

 2. gemma-3-4b-it
    Pattern: gemma-3
    Input: Text, Image
    Output: Text

 3. gemma-3-12b-it
    Pattern: gemma-3
    Input: Text, Image
    Output: Text

 4. gemma-3-27b-it
    Pattern: gemma-3
    Input: Text, Image
    Output: Text

 5. gemma-3n-e4b-it
    Pattern: gemma-3n
    Input: Text, Image, Audio, Video
    Output: Text

 6. gemma-3n-e2b-it
    Pattern: gemma-3n
    Input: Text, Image, Audio, Video
    Output: Text

=== UNIQUE MODEL MATCHES ===

 1. aqa
    Input: Text
    Output: Text<|MERGE_RESOLUTION|>--- conflicted
+++ resolved
@@ -1,10 +1,6 @@
 === GOOGLE MODELS MODALITY ENRICHMENT REPORT ===
 
-<<<<<<< HEAD
-Generated: 2025-12-03 20:47:41 IST
-=======
 Generated: 2025-12-03 21:25:36 IST
->>>>>>> 1d488e45
 
 === SUMMARY ===
 Total Models: 24
