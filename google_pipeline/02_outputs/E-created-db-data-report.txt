--- conflicted
+++ resolved
@@ -1,9 +1,5 @@
 === GOOGLE MODELS DATA NORMALIZATION REPORT ===
-<<<<<<< HEAD
-Generated: 2025-12-04 06:14:00 IST
-=======
 Generated: 2025-12-04 09:08:22 IST
->>>>>>> e7dafb7b
 
 === SUMMARY ===
 Total Models Processed: 24
@@ -25,13 +21,8 @@
      License URL: https://ai.google.dev/gemini-api/terms
      Rate Limits: 100 requests/min, 30K tokens/min, 1,000 requests/day
      Provider API Access: https://aistudio.google.com/apikey
-<<<<<<< HEAD
-     Created At: 2025-12-04T00:44:00.813569+00:00
-     Updated At: 2025-12-04T00:44:00.813574+00:00
-=======
      Created At: 2025-12-04T03:38:22.309249+00:00
      Updated At: 2025-12-04T03:38:22.309253+00:00
->>>>>>> e7dafb7b
 
   2. Gemini 2.5 Flash
      ID: 
@@ -47,13 +38,8 @@
      License URL: https://ai.google.dev/gemini-api/terms
      Rate Limits: 10 requests/min, 250K tokens/min, 250 requests/day
      Provider API Access: https://aistudio.google.com/apikey
-<<<<<<< HEAD
-     Created At: 2025-12-04T00:44:00.813749+00:00
-     Updated At: 2025-12-04T00:44:00.813752+00:00
-=======
      Created At: 2025-12-04T03:38:22.309430+00:00
      Updated At: 2025-12-04T03:38:22.309433+00:00
->>>>>>> e7dafb7b
 
   3. Gemini 2.5 Pro
      ID: 
@@ -69,13 +55,8 @@
      License URL: https://ai.google.dev/gemini-api/terms
      Rate Limits: 5 requests/min, 250K tokens/min, 100 requests/day
      Provider API Access: https://aistudio.google.com/apikey
-<<<<<<< HEAD
-     Created At: 2025-12-04T00:44:00.813930+00:00
-     Updated At: 2025-12-04T00:44:00.813933+00:00
-=======
      Created At: 2025-12-04T03:38:22.309587+00:00
      Updated At: 2025-12-04T03:38:22.309590+00:00
->>>>>>> e7dafb7b
 
   4. Gemini 2.0 Flash
      ID: 
@@ -91,13 +72,8 @@
      License URL: https://ai.google.dev/gemini-api/terms
      Rate Limits: 15 requests/min, 1M tokens/min, 200 requests/day
      Provider API Access: https://aistudio.google.com/apikey
-<<<<<<< HEAD
-     Created At: 2025-12-04T00:44:00.814082+00:00
-     Updated At: 2025-12-04T00:44:00.814084+00:00
-=======
      Created At: 2025-12-04T03:38:22.309734+00:00
      Updated At: 2025-12-04T03:38:22.309736+00:00
->>>>>>> e7dafb7b
 
   5. Gemini 2.0 Flash 001
      ID: 
@@ -113,13 +89,8 @@
      License URL: https://ai.google.dev/gemini-api/terms
      Rate Limits: 15 requests/min, 1M tokens/min, 200 requests/day
      Provider API Access: https://aistudio.google.com/apikey
-<<<<<<< HEAD
-     Created At: 2025-12-04T00:44:00.814223+00:00
-     Updated At: 2025-12-04T00:44:00.814225+00:00
-=======
      Created At: 2025-12-04T03:38:22.309878+00:00
      Updated At: 2025-12-04T03:38:22.309880+00:00
->>>>>>> e7dafb7b
 
   6. Gemini 2.0 Flash-Lite 001
      ID: 
@@ -135,13 +106,8 @@
      License URL: https://ai.google.dev/gemini-api/terms
      Rate Limits: 15 requests/min, 1M tokens/min, 200 requests/day
      Provider API Access: https://aistudio.google.com/apikey
-<<<<<<< HEAD
-     Created At: 2025-12-04T00:44:00.814360+00:00
-     Updated At: 2025-12-04T00:44:00.814362+00:00
-=======
      Created At: 2025-12-04T03:38:22.310017+00:00
      Updated At: 2025-12-04T03:38:22.310019+00:00
->>>>>>> e7dafb7b
 
   7. Gemini 2.0 Flash-Lite
      ID: 
@@ -157,13 +123,8 @@
      License URL: https://ai.google.dev/gemini-api/terms
      Rate Limits: 15 requests/min, 1M tokens/min, 200 requests/day
      Provider API Access: https://aistudio.google.com/apikey
-<<<<<<< HEAD
-     Created At: 2025-12-04T00:44:00.814493+00:00
-     Updated At: 2025-12-04T00:44:00.814496+00:00
-=======
      Created At: 2025-12-04T03:38:22.310156+00:00
      Updated At: 2025-12-04T03:38:22.310159+00:00
->>>>>>> e7dafb7b
 
   8. Gemma 3 1B IT
      ID: 
@@ -179,13 +140,8 @@
      License URL: https://ai.google.dev/gemma/terms
      Rate Limits: 30 requests/min, 15K tokens/min, 14,400 requests/day
      Provider API Access: https://aistudio.google.com/apikey
-<<<<<<< HEAD
-     Created At: 2025-12-04T00:44:00.814646+00:00
-     Updated At: 2025-12-04T00:44:00.814649+00:00
-=======
      Created At: 2025-12-04T03:38:22.310336+00:00
      Updated At: 2025-12-04T03:38:22.310339+00:00
->>>>>>> e7dafb7b
 
   9. Gemma 3 4B IT
      ID: 
@@ -201,13 +157,8 @@
      License URL: https://ai.google.dev/gemma/terms
      Rate Limits: 30 requests/min, 15K tokens/min, 14,400 requests/day
      Provider API Access: https://aistudio.google.com/apikey
-<<<<<<< HEAD
-     Created At: 2025-12-04T00:44:00.814809+00:00
-     Updated At: 2025-12-04T00:44:00.814812+00:00
-=======
      Created At: 2025-12-04T03:38:22.310477+00:00
      Updated At: 2025-12-04T03:38:22.310479+00:00
->>>>>>> e7dafb7b
 
  10. Gemma 3 12B IT
      ID: 
@@ -223,13 +174,8 @@
      License URL: https://ai.google.dev/gemma/terms
      Rate Limits: 30 requests/min, 15K tokens/min, 14,400 requests/day
      Provider API Access: https://aistudio.google.com/apikey
-<<<<<<< HEAD
-     Created At: 2025-12-04T00:44:00.814958+00:00
-     Updated At: 2025-12-04T00:44:00.814961+00:00
-=======
      Created At: 2025-12-04T03:38:22.310618+00:00
      Updated At: 2025-12-04T03:38:22.310620+00:00
->>>>>>> e7dafb7b
 
  11. Gemma 3 27B IT
      ID: 
@@ -245,13 +191,8 @@
      License URL: https://ai.google.dev/gemma/terms
      Rate Limits: 30 requests/min, 15K tokens/min, 14,400 requests/day
      Provider API Access: https://aistudio.google.com/apikey
-<<<<<<< HEAD
-     Created At: 2025-12-04T00:44:00.815092+00:00
-     Updated At: 2025-12-04T00:44:00.815094+00:00
-=======
      Created At: 2025-12-04T03:38:22.310752+00:00
      Updated At: 2025-12-04T03:38:22.310754+00:00
->>>>>>> e7dafb7b
 
  12. Gemma 3n E4B IT
      ID: 
@@ -267,13 +208,8 @@
      License URL: https://ai.google.dev/gemma/terms
      Rate Limits: 30 requests/min, 15K tokens/min, 14,400 requests/day
      Provider API Access: https://aistudio.google.com/apikey
-<<<<<<< HEAD
-     Created At: 2025-12-04T00:44:00.815229+00:00
-     Updated At: 2025-12-04T00:44:00.815231+00:00
-=======
      Created At: 2025-12-04T03:38:22.310889+00:00
      Updated At: 2025-12-04T03:38:22.310891+00:00
->>>>>>> e7dafb7b
 
  13. Gemma 3n E2B IT
      ID: 
@@ -289,13 +225,8 @@
      License URL: https://ai.google.dev/gemma/terms
      Rate Limits: 30 requests/min, 15K tokens/min, 14,400 requests/day
      Provider API Access: https://aistudio.google.com/apikey
-<<<<<<< HEAD
-     Created At: 2025-12-04T00:44:00.815365+00:00
-     Updated At: 2025-12-04T00:44:00.815367+00:00
-=======
      Created At: 2025-12-04T03:38:22.311024+00:00
      Updated At: 2025-12-04T03:38:22.311026+00:00
->>>>>>> e7dafb7b
 
  14. Gemini 2.5 Flash-Lite
      ID: 
@@ -311,13 +242,8 @@
      License URL: https://ai.google.dev/gemini-api/terms
      Rate Limits: 10 requests/min, 250K tokens/min, 250 requests/day
      Provider API Access: https://aistudio.google.com/apikey
-<<<<<<< HEAD
-     Created At: 2025-12-04T00:44:00.815495+00:00
-     Updated At: 2025-12-04T00:44:00.815497+00:00
-=======
      Created At: 2025-12-04T03:38:22.311162+00:00
      Updated At: 2025-12-04T03:38:22.311164+00:00
->>>>>>> e7dafb7b
 
  15. Embedding 001
      ID: 
@@ -333,13 +259,8 @@
      License URL: https://ai.google.dev/gemini-api/terms
      Rate Limits: 100 requests/min, 30K tokens/min, 1,000 requests/day
      Provider API Access: https://aistudio.google.com/apikey
-<<<<<<< HEAD
-     Created At: 2025-12-04T00:44:00.815631+00:00
-     Updated At: 2025-12-04T00:44:00.815634+00:00
-=======
      Created At: 2025-12-04T03:38:22.311319+00:00
      Updated At: 2025-12-04T03:38:22.311321+00:00
->>>>>>> e7dafb7b
 
  16. Text Embedding 004
      ID: 
@@ -355,13 +276,8 @@
      License URL: https://ai.google.dev/gemini-api/terms
      Rate Limits: 100 requests/min, 30K tokens/min, 1,000 requests/day
      Provider API Access: https://aistudio.google.com/apikey
-<<<<<<< HEAD
-     Created At: 2025-12-04T00:44:00.815760+00:00
-     Updated At: 2025-12-04T00:44:00.815762+00:00
-=======
      Created At: 2025-12-04T03:38:22.311449+00:00
      Updated At: 2025-12-04T03:38:22.311452+00:00
->>>>>>> e7dafb7b
 
  17. Gemini Embedding 001
      ID: 
@@ -377,13 +293,8 @@
      License URL: https://ai.google.dev/gemini-api/terms
      Rate Limits: 100 requests/min, 30K tokens/min, 1,000 requests/day
      Provider API Access: https://aistudio.google.com/apikey
-<<<<<<< HEAD
-     Created At: 2025-12-04T00:44:00.815933+00:00
-     Updated At: 2025-12-04T00:44:00.815936+00:00
-=======
      Created At: 2025-12-04T03:38:22.311577+00:00
      Updated At: 2025-12-04T03:38:22.311579+00:00
->>>>>>> e7dafb7b
 
  18. AQA
      ID: 
@@ -399,13 +310,8 @@
      License URL: https://ai.google.dev/gemini-api/terms
      Rate Limits: 15 requests/min, 1M tokens/min, 200 requests/day
      Provider API Access: https://aistudio.google.com/apikey
-<<<<<<< HEAD
-     Created At: 2025-12-04T00:44:00.816031+00:00
-     Updated At: 2025-12-04T00:44:00.816034+00:00
-=======
      Created At: 2025-12-04T03:38:22.311673+00:00
      Updated At: 2025-12-04T03:38:22.311675+00:00
->>>>>>> e7dafb7b
 
  19. Imagen 4.0 Generate 001
      ID: 
@@ -421,13 +327,8 @@
      License URL: https://ai.google.dev/gemini-api/terms
      Rate Limits: Input: 480 tokens, Output: up to 4 images
      Provider API Access: https://aistudio.google.com/apikey
-<<<<<<< HEAD
-     Created At: 2025-12-04T00:44:00.816170+00:00
-     Updated At: 2025-12-04T00:44:00.816173+00:00
-=======
      Created At: 2025-12-04T03:38:22.311806+00:00
      Updated At: 2025-12-04T03:38:22.311808+00:00
->>>>>>> e7dafb7b
 
  20. Imagen 4.0 Ultra Generate 001
      ID: 
@@ -443,13 +344,8 @@
      License URL: https://ai.google.dev/gemini-api/terms
      Rate Limits: Input: 480 tokens, Output: up to 4 images
      Provider API Access: https://aistudio.google.com/apikey
-<<<<<<< HEAD
-     Created At: 2025-12-04T00:44:00.816305+00:00
-     Updated At: 2025-12-04T00:44:00.816308+00:00
-=======
      Created At: 2025-12-04T03:38:22.311944+00:00
      Updated At: 2025-12-04T03:38:22.311946+00:00
->>>>>>> e7dafb7b
 
  21. Imagen 4.0 Fast Generate 001
      ID: 
@@ -465,13 +361,8 @@
      License URL: https://ai.google.dev/gemini-api/terms
      Rate Limits: Input: 480 tokens, Output: up to 4 images
      Provider API Access: https://aistudio.google.com/apikey
-<<<<<<< HEAD
-     Created At: 2025-12-04T00:44:00.816444+00:00
-     Updated At: 2025-12-04T00:44:00.816446+00:00
-=======
      Created At: 2025-12-04T03:38:22.312077+00:00
      Updated At: 2025-12-04T03:38:22.312079+00:00
->>>>>>> e7dafb7b
 
  22. Veo 3.0 Generate 001
      ID: 
@@ -487,13 +378,8 @@
      License URL: https://ai.google.dev/gemini-api/terms
      Rate Limits: Image input: up to 20MB, Output video: up to 2 minutes
      Provider API Access: https://aistudio.google.com/apikey
-<<<<<<< HEAD
-     Created At: 2025-12-04T00:44:00.816578+00:00
-     Updated At: 2025-12-04T00:44:00.816580+00:00
-=======
      Created At: 2025-12-04T03:38:22.312250+00:00
      Updated At: 2025-12-04T03:38:22.312253+00:00
->>>>>>> e7dafb7b
 
  23. Veo 3.0 Fast Generate 001
      ID: 
@@ -509,13 +395,8 @@
      License URL: https://ai.google.dev/gemini-api/terms
      Rate Limits: Image input: up to 20MB, Output video: up to 2 minutes
      Provider API Access: https://aistudio.google.com/apikey
-<<<<<<< HEAD
-     Created At: 2025-12-04T00:44:00.816710+00:00
-     Updated At: 2025-12-04T00:44:00.816712+00:00
-=======
      Created At: 2025-12-04T03:38:22.312394+00:00
      Updated At: 2025-12-04T03:38:22.312397+00:00
->>>>>>> e7dafb7b
 
  24. Gemini 2.0 Flash Live 001
      ID: 
@@ -531,10 +412,5 @@
      License URL: https://ai.google.dev/gemini-api/terms
      Rate Limits: 15 requests/min, 1M tokens/min, 200 requests/day
      Provider API Access: https://aistudio.google.com/apikey
-<<<<<<< HEAD
-     Created At: 2025-12-04T00:44:00.816864+00:00
-     Updated At: 2025-12-04T00:44:00.816867+00:00
-=======
      Created At: 2025-12-04T03:38:22.312531+00:00
-     Updated At: 2025-12-04T03:38:22.312534+00:00
->>>>>>> e7dafb7b
+     Updated At: 2025-12-04T03:38:22.312534+00:00