=== GOOGLE MODELS DATA NORMALIZATION REPORT ===
<<<<<<< HEAD
Generated: 2025-12-03 20:47:41 IST
=======
Generated: 2025-12-03 21:25:36 IST
>>>>>>> 1d488e45

=== SUMMARY ===
Total Models Processed: 24
Successfully Normalized: 24
Normalization Success Rate: 100.0%

=== NORMALIZED MODELS ===
  1. Embedding Gecko 001
     ID: 
     Inference Provider: Google
     Model Provider: Google
     Model Provider Country: United States
     Official URL: https://ai.google.dev/gemini-api/docs/embeddings
     Input Modalities: Text
     Output Modalities: Text Embeddings
     License Info Text: Google
     License Info URL: https://developers.google.com/terms
     License Name: Gemini
     License URL: https://ai.google.dev/gemini-api/terms
     Rate Limits: 100 requests/min, 30K tokens/min, 1,000 requests/day
     Provider API Access: https://aistudio.google.com/apikey
<<<<<<< HEAD
     Created At: 2025-12-03T15:17:41.608244+00:00
     Updated At: 2025-12-03T15:17:41.608248+00:00
=======
     Created At: 2025-12-03T15:55:36.650247+00:00
     Updated At: 2025-12-03T15:55:36.650253+00:00
>>>>>>> 1d488e45

  2. Gemini 2.5 Flash
     ID: 
     Inference Provider: Google
     Model Provider: Google
     Model Provider Country: United States
     Official URL: https://deepmind.google/models/gemini/
     Input Modalities: Text, Image, Audio, Video
     Output Modalities: Text
     License Info Text: Google
     License Info URL: https://developers.google.com/terms
     License Name: Gemini
     License URL: https://ai.google.dev/gemini-api/terms
     Rate Limits: 10 requests/min, 250K tokens/min, 250 requests/day
     Provider API Access: https://aistudio.google.com/apikey
<<<<<<< HEAD
     Created At: 2025-12-03T15:17:41.608419+00:00
     Updated At: 2025-12-03T15:17:41.608422+00:00
=======
     Created At: 2025-12-03T15:55:36.650382+00:00
     Updated At: 2025-12-03T15:55:36.650384+00:00
>>>>>>> 1d488e45

  3. Gemini 2.5 Pro
     ID: 
     Inference Provider: Google
     Model Provider: Google
     Model Provider Country: United States
     Official URL: https://deepmind.google/models/gemini/
     Input Modalities: Text, Image, Audio, Video, PDF
     Output Modalities: Text
     License Info Text: Google
     License Info URL: https://developers.google.com/terms
     License Name: Gemini
     License URL: https://ai.google.dev/gemini-api/terms
     Rate Limits: 5 requests/min, 250K tokens/min, 100 requests/day
     Provider API Access: https://aistudio.google.com/apikey
<<<<<<< HEAD
     Created At: 2025-12-03T15:17:41.608575+00:00
     Updated At: 2025-12-03T15:17:41.608577+00:00
=======
     Created At: 2025-12-03T15:55:36.650489+00:00
     Updated At: 2025-12-03T15:55:36.650490+00:00
>>>>>>> 1d488e45

  4. Gemini 2.0 Flash
     ID: 
     Inference Provider: Google
     Model Provider: Google
     Model Provider Country: United States
     Official URL: https://deepmind.google/models/gemini/
     Input Modalities: Text, Image, Audio, Video
     Output Modalities: Text
     License Info Text: Google
     License Info URL: https://developers.google.com/terms
     License Name: Gemini
     License URL: https://ai.google.dev/gemini-api/terms
     Rate Limits: 15 requests/min, 1M tokens/min, 200 requests/day
     Provider API Access: https://aistudio.google.com/apikey
<<<<<<< HEAD
     Created At: 2025-12-03T15:17:41.608743+00:00
     Updated At: 2025-12-03T15:17:41.608745+00:00
=======
     Created At: 2025-12-03T15:55:36.650582+00:00
     Updated At: 2025-12-03T15:55:36.650583+00:00
>>>>>>> 1d488e45

  5. Gemini 2.0 Flash 001
     ID: 
     Inference Provider: Google
     Model Provider: Google
     Model Provider Country: United States
     Official URL: https://deepmind.google/models/gemini/
     Input Modalities: Text, Image, Audio, Video
     Output Modalities: Text
     License Info Text: Google
     License Info URL: https://developers.google.com/terms
     License Name: Gemini
     License URL: https://ai.google.dev/gemini-api/terms
     Rate Limits: 15 requests/min, 1M tokens/min, 200 requests/day
     Provider API Access: https://aistudio.google.com/apikey
<<<<<<< HEAD
     Created At: 2025-12-03T15:17:41.608891+00:00
     Updated At: 2025-12-03T15:17:41.608893+00:00
=======
     Created At: 2025-12-03T15:55:36.650694+00:00
     Updated At: 2025-12-03T15:55:36.650696+00:00
>>>>>>> 1d488e45

  6. Gemini 2.0 Flash-Lite 001
     ID: 
     Inference Provider: Google
     Model Provider: Google
     Model Provider Country: United States
     Official URL: https://deepmind.google/models/gemini/
     Input Modalities: Text, Image, Audio, Video
     Output Modalities: Text
     License Info Text: Google
     License Info URL: https://developers.google.com/terms
     License Name: Gemini
     License URL: https://ai.google.dev/gemini-api/terms
     Rate Limits: 15 requests/min, 1M tokens/min, 200 requests/day
     Provider API Access: https://aistudio.google.com/apikey
<<<<<<< HEAD
     Created At: 2025-12-03T15:17:41.609026+00:00
     Updated At: 2025-12-03T15:17:41.609029+00:00
=======
     Created At: 2025-12-03T15:55:36.650788+00:00
     Updated At: 2025-12-03T15:55:36.650790+00:00
>>>>>>> 1d488e45

  7. Gemini 2.0 Flash-Lite
     ID: 
     Inference Provider: Google
     Model Provider: Google
     Model Provider Country: United States
     Official URL: https://deepmind.google/models/gemini/
     Input Modalities: Text, Image, Audio, Video
     Output Modalities: Text
     License Info Text: Google
     License Info URL: https://developers.google.com/terms
     License Name: Gemini
     License URL: https://ai.google.dev/gemini-api/terms
     Rate Limits: 15 requests/min, 1M tokens/min, 200 requests/day
     Provider API Access: https://aistudio.google.com/apikey
<<<<<<< HEAD
     Created At: 2025-12-03T15:17:41.609162+00:00
     Updated At: 2025-12-03T15:17:41.609165+00:00
=======
     Created At: 2025-12-03T15:55:36.650881+00:00
     Updated At: 2025-12-03T15:55:36.650882+00:00
>>>>>>> 1d488e45

  8. Gemma 3 1B IT
     ID: 
     Inference Provider: Google
     Model Provider: Google
     Model Provider Country: United States
     Official URL: https://deepmind.google/models/gemma/
     Input Modalities: Text, Image
     Output Modalities: Text
     License Info Text: 
     License Info URL: 
     License Name: Gemma
     License URL: https://ai.google.dev/gemma/terms
     Rate Limits: 30 requests/min, 15K tokens/min, 14,400 requests/day
     Provider API Access: https://aistudio.google.com/apikey
<<<<<<< HEAD
     Created At: 2025-12-03T15:17:41.609315+00:00
     Updated At: 2025-12-03T15:17:41.609318+00:00
=======
     Created At: 2025-12-03T15:55:36.650987+00:00
     Updated At: 2025-12-03T15:55:36.650988+00:00
>>>>>>> 1d488e45

  9. Gemma 3 4B IT
     ID: 
     Inference Provider: Google
     Model Provider: Google
     Model Provider Country: United States
     Official URL: https://deepmind.google/models/gemma/
     Input Modalities: Text, Image
     Output Modalities: Text
     License Info Text: 
     License Info URL: 
     License Name: Gemma
     License URL: https://ai.google.dev/gemma/terms
     Rate Limits: 30 requests/min, 15K tokens/min, 14,400 requests/day
     Provider API Access: https://aistudio.google.com/apikey
<<<<<<< HEAD
     Created At: 2025-12-03T15:17:41.609451+00:00
     Updated At: 2025-12-03T15:17:41.609453+00:00
=======
     Created At: 2025-12-03T15:55:36.651080+00:00
     Updated At: 2025-12-03T15:55:36.651082+00:00
>>>>>>> 1d488e45

 10. Gemma 3 12B IT
     ID: 
     Inference Provider: Google
     Model Provider: Google
     Model Provider Country: United States
     Official URL: https://deepmind.google/models/gemma/
     Input Modalities: Text, Image
     Output Modalities: Text
     License Info Text: 
     License Info URL: 
     License Name: Gemma
     License URL: https://ai.google.dev/gemma/terms
     Rate Limits: 30 requests/min, 15K tokens/min, 14,400 requests/day
     Provider API Access: https://aistudio.google.com/apikey
<<<<<<< HEAD
     Created At: 2025-12-03T15:17:41.609588+00:00
     Updated At: 2025-12-03T15:17:41.609591+00:00
=======
     Created At: 2025-12-03T15:55:36.651171+00:00
     Updated At: 2025-12-03T15:55:36.651172+00:00
>>>>>>> 1d488e45

 11. Gemma 3 27B IT
     ID: 
     Inference Provider: Google
     Model Provider: Google
     Model Provider Country: United States
     Official URL: https://deepmind.google/models/gemma/
     Input Modalities: Text, Image
     Output Modalities: Text
     License Info Text: 
     License Info URL: 
     License Name: Gemma
     License URL: https://ai.google.dev/gemma/terms
     Rate Limits: 30 requests/min, 15K tokens/min, 14,400 requests/day
     Provider API Access: https://aistudio.google.com/apikey
<<<<<<< HEAD
     Created At: 2025-12-03T15:17:41.609735+00:00
     Updated At: 2025-12-03T15:17:41.609737+00:00
=======
     Created At: 2025-12-03T15:55:36.651259+00:00
     Updated At: 2025-12-03T15:55:36.651261+00:00
>>>>>>> 1d488e45

 12. Gemma 3n E4B IT
     ID: 
     Inference Provider: Google
     Model Provider: Google
     Model Provider Country: United States
     Official URL: https://deepmind.google/models/gemma/
     Input Modalities: Text, Image, Audio, Video
     Output Modalities: Text
     License Info Text: 
     License Info URL: 
     License Name: Gemma
     License URL: https://ai.google.dev/gemma/terms
     Rate Limits: 30 requests/min, 15K tokens/min, 14,400 requests/day
     Provider API Access: https://aistudio.google.com/apikey
<<<<<<< HEAD
     Created At: 2025-12-03T15:17:41.609886+00:00
     Updated At: 2025-12-03T15:17:41.609889+00:00
=======
     Created At: 2025-12-03T15:55:36.651351+00:00
     Updated At: 2025-12-03T15:55:36.651353+00:00
>>>>>>> 1d488e45

 13. Gemma 3n E2B IT
     ID: 
     Inference Provider: Google
     Model Provider: Google
     Model Provider Country: United States
     Official URL: https://deepmind.google/models/gemma/
     Input Modalities: Text, Image, Audio, Video
     Output Modalities: Text
     License Info Text: 
     License Info URL: 
     License Name: Gemma
     License URL: https://ai.google.dev/gemma/terms
     Rate Limits: 30 requests/min, 15K tokens/min, 14,400 requests/day
     Provider API Access: https://aistudio.google.com/apikey
<<<<<<< HEAD
     Created At: 2025-12-03T15:17:41.610019+00:00
     Updated At: 2025-12-03T15:17:41.610021+00:00
=======
     Created At: 2025-12-03T15:55:36.651443+00:00
     Updated At: 2025-12-03T15:55:36.651444+00:00
>>>>>>> 1d488e45

 14. Gemini 2.5 Flash-Lite
     ID: 
     Inference Provider: Google
     Model Provider: Google
     Model Provider Country: United States
     Official URL: https://deepmind.google/models/gemini/
     Input Modalities: Text, Image, Audio, Video, PDF
     Output Modalities: Text
     License Info Text: Google
     License Info URL: https://developers.google.com/terms
     License Name: Gemini
     License URL: https://ai.google.dev/gemini-api/terms
     Rate Limits: 10 requests/min, 250K tokens/min, 250 requests/day
     Provider API Access: https://aistudio.google.com/apikey
<<<<<<< HEAD
     Created At: 2025-12-03T15:17:41.610149+00:00
     Updated At: 2025-12-03T15:17:41.610151+00:00
=======
     Created At: 2025-12-03T15:55:36.651530+00:00
     Updated At: 2025-12-03T15:55:36.651531+00:00
>>>>>>> 1d488e45

 15. Embedding 001
     ID: 
     Inference Provider: Google
     Model Provider: Google
     Model Provider Country: United States
     Official URL: https://ai.google.dev/gemini-api/docs/embeddings
     Input Modalities: Text
     Output Modalities: Text Embeddings
     License Info Text: Google
     License Info URL: https://developers.google.com/terms
     License Name: Gemini
     License URL: https://ai.google.dev/gemini-api/terms
     Rate Limits: 100 requests/min, 30K tokens/min, 1,000 requests/day
     Provider API Access: https://aistudio.google.com/apikey
<<<<<<< HEAD
     Created At: 2025-12-03T15:17:41.610282+00:00
     Updated At: 2025-12-03T15:17:41.610284+00:00
=======
     Created At: 2025-12-03T15:55:36.651631+00:00
     Updated At: 2025-12-03T15:55:36.651632+00:00
>>>>>>> 1d488e45

 16. Text Embedding 004
     ID: 
     Inference Provider: Google
     Model Provider: Google
     Model Provider Country: United States
     Official URL: https://ai.google.dev/gemini-api/docs/embeddings
     Input Modalities: Text
     Output Modalities: Text Embeddings
     License Info Text: Google
     License Info URL: https://developers.google.com/terms
     License Name: Gemini
     License URL: https://ai.google.dev/gemini-api/terms
     Rate Limits: 100 requests/min, 30K tokens/min, 1,000 requests/day
     Provider API Access: https://aistudio.google.com/apikey
<<<<<<< HEAD
     Created At: 2025-12-03T15:17:41.610409+00:00
     Updated At: 2025-12-03T15:17:41.610411+00:00
=======
     Created At: 2025-12-03T15:55:36.651722+00:00
     Updated At: 2025-12-03T15:55:36.651723+00:00
>>>>>>> 1d488e45

 17. Gemini Embedding 001
     ID: 
     Inference Provider: Google
     Model Provider: Google
     Model Provider Country: United States
     Official URL: https://deepmind.google/models/gemini/
     Input Modalities: Text
     Output Modalities: Text Embeddings
     License Info Text: Google
     License Info URL: https://developers.google.com/terms
     License Name: Gemini
     License URL: https://ai.google.dev/gemini-api/terms
     Rate Limits: 100 requests/min, 30K tokens/min, 1,000 requests/day
     Provider API Access: https://aistudio.google.com/apikey
<<<<<<< HEAD
     Created At: 2025-12-03T15:17:41.610533+00:00
     Updated At: 2025-12-03T15:17:41.610536+00:00
=======
     Created At: 2025-12-03T15:55:36.651808+00:00
     Updated At: 2025-12-03T15:55:36.651809+00:00
>>>>>>> 1d488e45

 18. AQA
     ID: 
     Inference Provider: Google
     Model Provider: Google
     Model Provider Country: United States
     Official URL: https://deepmind.google/models/gemini/
     Input Modalities: Text
     Output Modalities: Text
     License Info Text: Google
     License Info URL: https://developers.google.com/terms
     License Name: Gemini
     License URL: https://ai.google.dev/gemini-api/terms
     Rate Limits: 15 requests/min, 1M tokens/min, 200 requests/day
     Provider API Access: https://aistudio.google.com/apikey
<<<<<<< HEAD
     Created At: 2025-12-03T15:17:41.610626+00:00
     Updated At: 2025-12-03T15:17:41.610628+00:00
=======
     Created At: 2025-12-03T15:55:36.651871+00:00
     Updated At: 2025-12-03T15:55:36.651872+00:00
>>>>>>> 1d488e45

 19. Imagen 4.0 Generate 001
     ID: 
     Inference Provider: Google
     Model Provider: Google
     Model Provider Country: United States
     Official URL: https://deepmind.google/models/imagen/
     Input Modalities: Text
     Output Modalities: Image
     License Info Text: Google
     License Info URL: https://developers.google.com/terms
     License Name: Gemini
     License URL: https://ai.google.dev/gemini-api/terms
     Rate Limits: Input: 480 tokens, Output: up to 4 images
     Provider API Access: https://aistudio.google.com/apikey
<<<<<<< HEAD
     Created At: 2025-12-03T15:17:41.610780+00:00
     Updated At: 2025-12-03T15:17:41.610783+00:00
=======
     Created At: 2025-12-03T15:55:36.651960+00:00
     Updated At: 2025-12-03T15:55:36.651961+00:00
>>>>>>> 1d488e45

 20. Imagen 4.0 Ultra Generate 001
     ID: 
     Inference Provider: Google
     Model Provider: Google
     Model Provider Country: United States
     Official URL: https://deepmind.google/models/imagen/
     Input Modalities: Text
     Output Modalities: Image
     License Info Text: Google
     License Info URL: https://developers.google.com/terms
     License Name: Gemini
     License URL: https://ai.google.dev/gemini-api/terms
     Rate Limits: Input: 480 tokens, Output: up to 4 images
     Provider API Access: https://aistudio.google.com/apikey
<<<<<<< HEAD
     Created At: 2025-12-03T15:17:41.610923+00:00
     Updated At: 2025-12-03T15:17:41.610925+00:00
=======
     Created At: 2025-12-03T15:55:36.652051+00:00
     Updated At: 2025-12-03T15:55:36.652052+00:00
>>>>>>> 1d488e45

 21. Imagen 4.0 Fast Generate 001
     ID: 
     Inference Provider: Google
     Model Provider: Google
     Model Provider Country: United States
     Official URL: https://deepmind.google/models/imagen/
     Input Modalities: Text
     Output Modalities: Image
     License Info Text: Google
     License Info URL: https://developers.google.com/terms
     License Name: Gemini
     License URL: https://ai.google.dev/gemini-api/terms
     Rate Limits: Input: 480 tokens, Output: up to 4 images
     Provider API Access: https://aistudio.google.com/apikey
<<<<<<< HEAD
     Created At: 2025-12-03T15:17:41.611055+00:00
     Updated At: 2025-12-03T15:17:41.611057+00:00
=======
     Created At: 2025-12-03T15:55:36.652144+00:00
     Updated At: 2025-12-03T15:55:36.652145+00:00
>>>>>>> 1d488e45

 22. Veo 3.0 Generate 001
     ID: 
     Inference Provider: Google
     Model Provider: Google
     Model Provider Country: United States
     Official URL: https://deepmind.google/models/veo/
     Input Modalities: Text, Image
     Output Modalities: Audio, Video
     License Info Text: Google
     License Info URL: https://developers.google.com/terms
     License Name: Gemini
     License URL: https://ai.google.dev/gemini-api/terms
     Rate Limits: Image input: up to 20MB, Output video: up to 2 minutes
     Provider API Access: https://aistudio.google.com/apikey
<<<<<<< HEAD
     Created At: 2025-12-03T15:17:41.611187+00:00
     Updated At: 2025-12-03T15:17:41.611189+00:00
=======
     Created At: 2025-12-03T15:55:36.652235+00:00
     Updated At: 2025-12-03T15:55:36.652237+00:00
>>>>>>> 1d488e45

 23. Veo 3.0 Fast Generate 001
     ID: 
     Inference Provider: Google
     Model Provider: Google
     Model Provider Country: United States
     Official URL: https://deepmind.google/models/veo/
     Input Modalities: Text, Image
     Output Modalities: Audio, Video
     License Info Text: Google
     License Info URL: https://developers.google.com/terms
     License Name: Gemini
     License URL: https://ai.google.dev/gemini-api/terms
     Rate Limits: Image input: up to 20MB, Output video: up to 2 minutes
     Provider API Access: https://aistudio.google.com/apikey
<<<<<<< HEAD
     Created At: 2025-12-03T15:17:41.611318+00:00
     Updated At: 2025-12-03T15:17:41.611320+00:00
=======
     Created At: 2025-12-03T15:55:36.652327+00:00
     Updated At: 2025-12-03T15:55:36.652329+00:00
>>>>>>> 1d488e45

 24. Gemini 2.0 Flash Live 001
     ID: 
     Inference Provider: Google
     Model Provider: Google
     Model Provider Country: United States
     Official URL: https://deepmind.google/models/gemini/
     Input Modalities: Text, Audio, Video
     Output Modalities: Text, Audio
     License Info Text: Google
     License Info URL: https://developers.google.com/terms
     License Name: Gemini
     License URL: https://ai.google.dev/gemini-api/terms
     Rate Limits: 15 requests/min, 1M tokens/min, 200 requests/day
     Provider API Access: https://aistudio.google.com/apikey
<<<<<<< HEAD
     Created At: 2025-12-03T15:17:41.611453+00:00
     Updated At: 2025-12-03T15:17:41.611455+00:00
=======
     Created At: 2025-12-03T15:55:36.652417+00:00
     Updated At: 2025-12-03T15:55:36.652419+00:00
>>>>>>> 1d488e45
<|MERGE_RESOLUTION|>--- conflicted
+++ resolved
@@ -1,9 +1,5 @@
 === GOOGLE MODELS DATA NORMALIZATION REPORT ===
-<<<<<<< HEAD
-Generated: 2025-12-03 20:47:41 IST
-=======
 Generated: 2025-12-03 21:25:36 IST
->>>>>>> 1d488e45
 
 === SUMMARY ===
 Total Models Processed: 24
@@ -25,13 +21,8 @@
      License URL: https://ai.google.dev/gemini-api/terms
      Rate Limits: 100 requests/min, 30K tokens/min, 1,000 requests/day
      Provider API Access: https://aistudio.google.com/apikey
-<<<<<<< HEAD
-     Created At: 2025-12-03T15:17:41.608244+00:00
-     Updated At: 2025-12-03T15:17:41.608248+00:00
-=======
      Created At: 2025-12-03T15:55:36.650247+00:00
      Updated At: 2025-12-03T15:55:36.650253+00:00
->>>>>>> 1d488e45
 
   2. Gemini 2.5 Flash
      ID: 
@@ -47,13 +38,8 @@
      License URL: https://ai.google.dev/gemini-api/terms
      Rate Limits: 10 requests/min, 250K tokens/min, 250 requests/day
      Provider API Access: https://aistudio.google.com/apikey
-<<<<<<< HEAD
-     Created At: 2025-12-03T15:17:41.608419+00:00
-     Updated At: 2025-12-03T15:17:41.608422+00:00
-=======
      Created At: 2025-12-03T15:55:36.650382+00:00
      Updated At: 2025-12-03T15:55:36.650384+00:00
->>>>>>> 1d488e45
 
   3. Gemini 2.5 Pro
      ID: 
@@ -69,13 +55,8 @@
      License URL: https://ai.google.dev/gemini-api/terms
      Rate Limits: 5 requests/min, 250K tokens/min, 100 requests/day
      Provider API Access: https://aistudio.google.com/apikey
-<<<<<<< HEAD
-     Created At: 2025-12-03T15:17:41.608575+00:00
-     Updated At: 2025-12-03T15:17:41.608577+00:00
-=======
      Created At: 2025-12-03T15:55:36.650489+00:00
      Updated At: 2025-12-03T15:55:36.650490+00:00
->>>>>>> 1d488e45
 
   4. Gemini 2.0 Flash
      ID: 
@@ -91,13 +72,8 @@
      License URL: https://ai.google.dev/gemini-api/terms
      Rate Limits: 15 requests/min, 1M tokens/min, 200 requests/day
      Provider API Access: https://aistudio.google.com/apikey
-<<<<<<< HEAD
-     Created At: 2025-12-03T15:17:41.608743+00:00
-     Updated At: 2025-12-03T15:17:41.608745+00:00
-=======
      Created At: 2025-12-03T15:55:36.650582+00:00
      Updated At: 2025-12-03T15:55:36.650583+00:00
->>>>>>> 1d488e45
 
   5. Gemini 2.0 Flash 001
      ID: 
@@ -113,13 +89,8 @@
      License URL: https://ai.google.dev/gemini-api/terms
      Rate Limits: 15 requests/min, 1M tokens/min, 200 requests/day
      Provider API Access: https://aistudio.google.com/apikey
-<<<<<<< HEAD
-     Created At: 2025-12-03T15:17:41.608891+00:00
-     Updated At: 2025-12-03T15:17:41.608893+00:00
-=======
      Created At: 2025-12-03T15:55:36.650694+00:00
      Updated At: 2025-12-03T15:55:36.650696+00:00
->>>>>>> 1d488e45
 
   6. Gemini 2.0 Flash-Lite 001
      ID: 
@@ -135,13 +106,8 @@
      License URL: https://ai.google.dev/gemini-api/terms
      Rate Limits: 15 requests/min, 1M tokens/min, 200 requests/day
      Provider API Access: https://aistudio.google.com/apikey
-<<<<<<< HEAD
-     Created At: 2025-12-03T15:17:41.609026+00:00
-     Updated At: 2025-12-03T15:17:41.609029+00:00
-=======
      Created At: 2025-12-03T15:55:36.650788+00:00
      Updated At: 2025-12-03T15:55:36.650790+00:00
->>>>>>> 1d488e45
 
   7. Gemini 2.0 Flash-Lite
      ID: 
@@ -157,13 +123,8 @@
      License URL: https://ai.google.dev/gemini-api/terms
      Rate Limits: 15 requests/min, 1M tokens/min, 200 requests/day
      Provider API Access: https://aistudio.google.com/apikey
-<<<<<<< HEAD
-     Created At: 2025-12-03T15:17:41.609162+00:00
-     Updated At: 2025-12-03T15:17:41.609165+00:00
-=======
      Created At: 2025-12-03T15:55:36.650881+00:00
      Updated At: 2025-12-03T15:55:36.650882+00:00
->>>>>>> 1d488e45
 
   8. Gemma 3 1B IT
      ID: 
@@ -179,13 +140,8 @@
      License URL: https://ai.google.dev/gemma/terms
      Rate Limits: 30 requests/min, 15K tokens/min, 14,400 requests/day
      Provider API Access: https://aistudio.google.com/apikey
-<<<<<<< HEAD
-     Created At: 2025-12-03T15:17:41.609315+00:00
-     Updated At: 2025-12-03T15:17:41.609318+00:00
-=======
      Created At: 2025-12-03T15:55:36.650987+00:00
      Updated At: 2025-12-03T15:55:36.650988+00:00
->>>>>>> 1d488e45
 
   9. Gemma 3 4B IT
      ID: 
@@ -201,13 +157,8 @@
      License URL: https://ai.google.dev/gemma/terms
      Rate Limits: 30 requests/min, 15K tokens/min, 14,400 requests/day
      Provider API Access: https://aistudio.google.com/apikey
-<<<<<<< HEAD
-     Created At: 2025-12-03T15:17:41.609451+00:00
-     Updated At: 2025-12-03T15:17:41.609453+00:00
-=======
      Created At: 2025-12-03T15:55:36.651080+00:00
      Updated At: 2025-12-03T15:55:36.651082+00:00
->>>>>>> 1d488e45
 
  10. Gemma 3 12B IT
      ID: 
@@ -223,13 +174,8 @@
      License URL: https://ai.google.dev/gemma/terms
      Rate Limits: 30 requests/min, 15K tokens/min, 14,400 requests/day
      Provider API Access: https://aistudio.google.com/apikey
-<<<<<<< HEAD
-     Created At: 2025-12-03T15:17:41.609588+00:00
-     Updated At: 2025-12-03T15:17:41.609591+00:00
-=======
      Created At: 2025-12-03T15:55:36.651171+00:00
      Updated At: 2025-12-03T15:55:36.651172+00:00
->>>>>>> 1d488e45
 
  11. Gemma 3 27B IT
      ID: 
@@ -245,13 +191,8 @@
      License URL: https://ai.google.dev/gemma/terms
      Rate Limits: 30 requests/min, 15K tokens/min, 14,400 requests/day
      Provider API Access: https://aistudio.google.com/apikey
-<<<<<<< HEAD
-     Created At: 2025-12-03T15:17:41.609735+00:00
-     Updated At: 2025-12-03T15:17:41.609737+00:00
-=======
      Created At: 2025-12-03T15:55:36.651259+00:00
      Updated At: 2025-12-03T15:55:36.651261+00:00
->>>>>>> 1d488e45
 
  12. Gemma 3n E4B IT
      ID: 
@@ -267,13 +208,8 @@
      License URL: https://ai.google.dev/gemma/terms
      Rate Limits: 30 requests/min, 15K tokens/min, 14,400 requests/day
      Provider API Access: https://aistudio.google.com/apikey
-<<<<<<< HEAD
-     Created At: 2025-12-03T15:17:41.609886+00:00
-     Updated At: 2025-12-03T15:17:41.609889+00:00
-=======
      Created At: 2025-12-03T15:55:36.651351+00:00
      Updated At: 2025-12-03T15:55:36.651353+00:00
->>>>>>> 1d488e45
 
  13. Gemma 3n E2B IT
      ID: 
@@ -289,13 +225,8 @@
      License URL: https://ai.google.dev/gemma/terms
      Rate Limits: 30 requests/min, 15K tokens/min, 14,400 requests/day
      Provider API Access: https://aistudio.google.com/apikey
-<<<<<<< HEAD
-     Created At: 2025-12-03T15:17:41.610019+00:00
-     Updated At: 2025-12-03T15:17:41.610021+00:00
-=======
      Created At: 2025-12-03T15:55:36.651443+00:00
      Updated At: 2025-12-03T15:55:36.651444+00:00
->>>>>>> 1d488e45
 
  14. Gemini 2.5 Flash-Lite
      ID: 
@@ -311,13 +242,8 @@
      License URL: https://ai.google.dev/gemini-api/terms
      Rate Limits: 10 requests/min, 250K tokens/min, 250 requests/day
      Provider API Access: https://aistudio.google.com/apikey
-<<<<<<< HEAD
-     Created At: 2025-12-03T15:17:41.610149+00:00
-     Updated At: 2025-12-03T15:17:41.610151+00:00
-=======
      Created At: 2025-12-03T15:55:36.651530+00:00
      Updated At: 2025-12-03T15:55:36.651531+00:00
->>>>>>> 1d488e45
 
  15. Embedding 001
      ID: 
@@ -333,13 +259,8 @@
      License URL: https://ai.google.dev/gemini-api/terms
      Rate Limits: 100 requests/min, 30K tokens/min, 1,000 requests/day
      Provider API Access: https://aistudio.google.com/apikey
-<<<<<<< HEAD
-     Created At: 2025-12-03T15:17:41.610282+00:00
-     Updated At: 2025-12-03T15:17:41.610284+00:00
-=======
      Created At: 2025-12-03T15:55:36.651631+00:00
      Updated At: 2025-12-03T15:55:36.651632+00:00
->>>>>>> 1d488e45
 
  16. Text Embedding 004
      ID: 
@@ -355,13 +276,8 @@
      License URL: https://ai.google.dev/gemini-api/terms
      Rate Limits: 100 requests/min, 30K tokens/min, 1,000 requests/day
      Provider API Access: https://aistudio.google.com/apikey
-<<<<<<< HEAD
-     Created At: 2025-12-03T15:17:41.610409+00:00
-     Updated At: 2025-12-03T15:17:41.610411+00:00
-=======
      Created At: 2025-12-03T15:55:36.651722+00:00
      Updated At: 2025-12-03T15:55:36.651723+00:00
->>>>>>> 1d488e45
 
  17. Gemini Embedding 001
      ID: 
@@ -377,13 +293,8 @@
      License URL: https://ai.google.dev/gemini-api/terms
      Rate Limits: 100 requests/min, 30K tokens/min, 1,000 requests/day
      Provider API Access: https://aistudio.google.com/apikey
-<<<<<<< HEAD
-     Created At: 2025-12-03T15:17:41.610533+00:00
-     Updated At: 2025-12-03T15:17:41.610536+00:00
-=======
      Created At: 2025-12-03T15:55:36.651808+00:00
      Updated At: 2025-12-03T15:55:36.651809+00:00
->>>>>>> 1d488e45
 
  18. AQA
      ID: 
@@ -399,13 +310,8 @@
      License URL: https://ai.google.dev/gemini-api/terms
      Rate Limits: 15 requests/min, 1M tokens/min, 200 requests/day
      Provider API Access: https://aistudio.google.com/apikey
-<<<<<<< HEAD
-     Created At: 2025-12-03T15:17:41.610626+00:00
-     Updated At: 2025-12-03T15:17:41.610628+00:00
-=======
      Created At: 2025-12-03T15:55:36.651871+00:00
      Updated At: 2025-12-03T15:55:36.651872+00:00
->>>>>>> 1d488e45
 
  19. Imagen 4.0 Generate 001
      ID: 
@@ -421,13 +327,8 @@
      License URL: https://ai.google.dev/gemini-api/terms
      Rate Limits: Input: 480 tokens, Output: up to 4 images
      Provider API Access: https://aistudio.google.com/apikey
-<<<<<<< HEAD
-     Created At: 2025-12-03T15:17:41.610780+00:00
-     Updated At: 2025-12-03T15:17:41.610783+00:00
-=======
      Created At: 2025-12-03T15:55:36.651960+00:00
      Updated At: 2025-12-03T15:55:36.651961+00:00
->>>>>>> 1d488e45
 
  20. Imagen 4.0 Ultra Generate 001
      ID: 
@@ -443,13 +344,8 @@
      License URL: https://ai.google.dev/gemini-api/terms
      Rate Limits: Input: 480 tokens, Output: up to 4 images
      Provider API Access: https://aistudio.google.com/apikey
-<<<<<<< HEAD
-     Created At: 2025-12-03T15:17:41.610923+00:00
-     Updated At: 2025-12-03T15:17:41.610925+00:00
-=======
      Created At: 2025-12-03T15:55:36.652051+00:00
      Updated At: 2025-12-03T15:55:36.652052+00:00
->>>>>>> 1d488e45
 
  21. Imagen 4.0 Fast Generate 001
      ID: 
@@ -465,13 +361,8 @@
      License URL: https://ai.google.dev/gemini-api/terms
      Rate Limits: Input: 480 tokens, Output: up to 4 images
      Provider API Access: https://aistudio.google.com/apikey
-<<<<<<< HEAD
-     Created At: 2025-12-03T15:17:41.611055+00:00
-     Updated At: 2025-12-03T15:17:41.611057+00:00
-=======
      Created At: 2025-12-03T15:55:36.652144+00:00
      Updated At: 2025-12-03T15:55:36.652145+00:00
->>>>>>> 1d488e45
 
  22. Veo 3.0 Generate 001
      ID: 
@@ -487,13 +378,8 @@
      License URL: https://ai.google.dev/gemini-api/terms
      Rate Limits: Image input: up to 20MB, Output video: up to 2 minutes
      Provider API Access: https://aistudio.google.com/apikey
-<<<<<<< HEAD
-     Created At: 2025-12-03T15:17:41.611187+00:00
-     Updated At: 2025-12-03T15:17:41.611189+00:00
-=======
      Created At: 2025-12-03T15:55:36.652235+00:00
      Updated At: 2025-12-03T15:55:36.652237+00:00
->>>>>>> 1d488e45
 
  23. Veo 3.0 Fast Generate 001
      ID: 
@@ -509,13 +395,8 @@
      License URL: https://ai.google.dev/gemini-api/terms
      Rate Limits: Image input: up to 20MB, Output video: up to 2 minutes
      Provider API Access: https://aistudio.google.com/apikey
-<<<<<<< HEAD
-     Created At: 2025-12-03T15:17:41.611318+00:00
-     Updated At: 2025-12-03T15:17:41.611320+00:00
-=======
      Created At: 2025-12-03T15:55:36.652327+00:00
      Updated At: 2025-12-03T15:55:36.652329+00:00
->>>>>>> 1d488e45
 
  24. Gemini 2.0 Flash Live 001
      ID: 
@@ -531,10 +412,5 @@
      License URL: https://ai.google.dev/gemini-api/terms
      Rate Limits: 15 requests/min, 1M tokens/min, 200 requests/day
      Provider API Access: https://aistudio.google.com/apikey
-<<<<<<< HEAD
-     Created At: 2025-12-03T15:17:41.611453+00:00
-     Updated At: 2025-12-03T15:17:41.611455+00:00
-=======
      Created At: 2025-12-03T15:55:36.652417+00:00
-     Updated At: 2025-12-03T15:55:36.652419+00:00
->>>>>>> 1d488e45
+     Updated At: 2025-12-03T15:55:36.652419+00:00