{
  "metadata": {
<<<<<<< HEAD
    "generated": "2025-12-11 14:20:16 IST",
=======
    "generated": "2025-12-11 14:49:44 IST",
>>>>>>> 3a3b570a
    "total_models": 51,
    "api_source": "Google Generative Language API"
  },
  "models": [
    {
      "name": "models/embedding-gecko-001",
      "version": "001",
      "displayName": "Embedding Gecko",
      "description": "Obtain a distributed representation of a text.",
      "inputTokenLimit": 1024,
      "outputTokenLimit": 1,
      "supportedGenerationMethods": [
        "embedText",
        "countTextTokens"
      ]
    },
    {
      "name": "models/gemini-2.5-flash",
      "version": "001",
      "displayName": "Gemini 2.5 Flash",
      "description": "Stable version of Gemini 2.5 Flash, our mid-size multimodal model that supports up to 1 million tokens, released in June of 2025.",
      "inputTokenLimit": 1048576,
      "outputTokenLimit": 65536,
      "supportedGenerationMethods": [
        "generateContent",
        "countTokens",
        "createCachedContent",
        "batchGenerateContent"
      ],
      "temperature": 1,
      "topP": 0.95,
      "topK": 64,
      "maxTemperature": 2,
      "thinking": true
    },
    {
      "name": "models/gemini-2.5-pro",
      "version": "2.5",
      "displayName": "Gemini 2.5 Pro",
      "description": "Stable release (June 17th, 2025) of Gemini 2.5 Pro",
      "inputTokenLimit": 1048576,
      "outputTokenLimit": 65536,
      "supportedGenerationMethods": [
        "generateContent",
        "countTokens",
        "createCachedContent",
        "batchGenerateContent"
      ],
      "temperature": 1,
      "topP": 0.95,
      "topK": 64,
      "maxTemperature": 2,
      "thinking": true
    },
    {
      "name": "models/gemini-2.0-flash-exp",
      "version": "2.0",
      "displayName": "Gemini 2.0 Flash Experimental",
      "description": "Gemini 2.0 Flash Experimental",
      "inputTokenLimit": 1048576,
      "outputTokenLimit": 8192,
      "supportedGenerationMethods": [
        "generateContent",
        "countTokens",
        "bidiGenerateContent"
      ],
      "temperature": 1,
      "topP": 0.95,
      "topK": 40,
      "maxTemperature": 2
    },
    {
      "name": "models/gemini-2.0-flash",
      "version": "2.0",
      "displayName": "Gemini 2.0 Flash",
      "description": "Gemini 2.0 Flash",
      "inputTokenLimit": 1048576,
      "outputTokenLimit": 8192,
      "supportedGenerationMethods": [
        "generateContent",
        "countTokens",
        "createCachedContent",
        "batchGenerateContent"
      ],
      "temperature": 1,
      "topP": 0.95,
      "topK": 40,
      "maxTemperature": 2
    },
    {
      "name": "models/gemini-2.0-flash-001",
      "version": "2.0",
      "displayName": "Gemini 2.0 Flash 001",
      "description": "Stable version of Gemini 2.0 Flash, our fast and versatile multimodal model for scaling across diverse tasks, released in January of 2025.",
      "inputTokenLimit": 1048576,
      "outputTokenLimit": 8192,
      "supportedGenerationMethods": [
        "generateContent",
        "countTokens",
        "createCachedContent",
        "batchGenerateContent"
      ],
      "temperature": 1,
      "topP": 0.95,
      "topK": 40,
      "maxTemperature": 2
    },
    {
      "name": "models/gemini-2.0-flash-exp-image-generation",
      "version": "2.0",
      "displayName": "Gemini 2.0 Flash (Image Generation) Experimental",
      "description": "Gemini 2.0 Flash (Image Generation) Experimental",
      "inputTokenLimit": 1048576,
      "outputTokenLimit": 8192,
      "supportedGenerationMethods": [
        "generateContent",
        "countTokens",
        "bidiGenerateContent"
      ],
      "temperature": 1,
      "topP": 0.95,
      "topK": 40,
      "maxTemperature": 2
    },
    {
      "name": "models/gemini-2.0-flash-lite-001",
      "version": "2.0",
      "displayName": "Gemini 2.0 Flash-Lite 001",
      "description": "Stable version of Gemini 2.0 Flash-Lite",
      "inputTokenLimit": 1048576,
      "outputTokenLimit": 8192,
      "supportedGenerationMethods": [
        "generateContent",
        "countTokens",
        "createCachedContent",
        "batchGenerateContent"
      ],
      "temperature": 1,
      "topP": 0.95,
      "topK": 40,
      "maxTemperature": 2
    },
    {
      "name": "models/gemini-2.0-flash-lite",
      "version": "2.0",
      "displayName": "Gemini 2.0 Flash-Lite",
      "description": "Gemini 2.0 Flash-Lite",
      "inputTokenLimit": 1048576,
      "outputTokenLimit": 8192,
      "supportedGenerationMethods": [
        "generateContent",
        "countTokens",
        "createCachedContent",
        "batchGenerateContent"
      ],
      "temperature": 1,
      "topP": 0.95,
      "topK": 40,
      "maxTemperature": 2
    },
    {
      "name": "models/gemini-2.0-flash-lite-preview-02-05",
      "version": "preview-02-05",
      "displayName": "Gemini 2.0 Flash-Lite Preview 02-05",
      "description": "Preview release (February 5th, 2025) of Gemini 2.0 Flash-Lite",
      "inputTokenLimit": 1048576,
      "outputTokenLimit": 8192,
      "supportedGenerationMethods": [
        "generateContent",
        "countTokens",
        "createCachedContent",
        "batchGenerateContent"
      ],
      "temperature": 1,
      "topP": 0.95,
      "topK": 40,
      "maxTemperature": 2
    },
    {
      "name": "models/gemini-2.0-flash-lite-preview",
      "version": "preview-02-05",
      "displayName": "Gemini 2.0 Flash-Lite Preview",
      "description": "Preview release (February 5th, 2025) of Gemini 2.0 Flash-Lite",
      "inputTokenLimit": 1048576,
      "outputTokenLimit": 8192,
      "supportedGenerationMethods": [
        "generateContent",
        "countTokens",
        "createCachedContent",
        "batchGenerateContent"
      ],
      "temperature": 1,
      "topP": 0.95,
      "topK": 40,
      "maxTemperature": 2
    },
    {
      "name": "models/gemini-exp-1206",
      "version": "2.5-exp-03-25",
      "displayName": "Gemini Experimental 1206",
      "description": "Experimental release (March 25th, 2025) of Gemini 2.5 Pro",
      "inputTokenLimit": 1048576,
      "outputTokenLimit": 65536,
      "supportedGenerationMethods": [
        "generateContent",
        "countTokens",
        "createCachedContent",
        "batchGenerateContent"
      ],
      "temperature": 1,
      "topP": 0.95,
      "topK": 64,
      "maxTemperature": 2,
      "thinking": true
    },
    {
      "name": "models/gemini-2.5-flash-preview-tts",
      "version": "gemini-2.5-flash-exp-tts-2025-05-19",
      "displayName": "Gemini 2.5 Flash Preview TTS",
      "description": "Gemini 2.5 Flash Preview TTS",
      "inputTokenLimit": 8192,
      "outputTokenLimit": 16384,
      "supportedGenerationMethods": [
        "countTokens",
        "generateContent"
      ],
      "temperature": 1,
      "topP": 0.95,
      "topK": 64,
      "maxTemperature": 2
    },
    {
      "name": "models/gemini-2.5-pro-preview-tts",
      "version": "gemini-2.5-pro-preview-tts-2025-05-19",
      "displayName": "Gemini 2.5 Pro Preview TTS",
      "description": "Gemini 2.5 Pro Preview TTS",
      "inputTokenLimit": 8192,
      "outputTokenLimit": 16384,
      "supportedGenerationMethods": [
        "countTokens",
        "generateContent"
      ],
      "temperature": 1,
      "topP": 0.95,
      "topK": 64,
      "maxTemperature": 2
    },
    {
      "name": "models/gemma-3-1b-it",
      "version": "001",
      "displayName": "Gemma 3 1B",
      "inputTokenLimit": 32768,
      "outputTokenLimit": 8192,
      "supportedGenerationMethods": [
        "generateContent",
        "countTokens"
      ],
      "temperature": 1,
      "topP": 0.95,
      "topK": 64
    },
    {
      "name": "models/gemma-3-4b-it",
      "version": "001",
      "displayName": "Gemma 3 4B",
      "inputTokenLimit": 32768,
      "outputTokenLimit": 8192,
      "supportedGenerationMethods": [
        "generateContent",
        "countTokens"
      ],
      "temperature": 1,
      "topP": 0.95,
      "topK": 64
    },
    {
      "name": "models/gemma-3-12b-it",
      "version": "001",
      "displayName": "Gemma 3 12B",
      "inputTokenLimit": 32768,
      "outputTokenLimit": 8192,
      "supportedGenerationMethods": [
        "generateContent",
        "countTokens"
      ],
      "temperature": 1,
      "topP": 0.95,
      "topK": 64
    },
    {
      "name": "models/gemma-3-27b-it",
      "version": "001",
      "displayName": "Gemma 3 27B",
      "inputTokenLimit": 131072,
      "outputTokenLimit": 8192,
      "supportedGenerationMethods": [
        "generateContent",
        "countTokens"
      ],
      "temperature": 1,
      "topP": 0.95,
      "topK": 64
    },
    {
      "name": "models/gemma-3n-e4b-it",
      "version": "001",
      "displayName": "Gemma 3n E4B",
      "inputTokenLimit": 8192,
      "outputTokenLimit": 2048,
      "supportedGenerationMethods": [
        "generateContent",
        "countTokens"
      ],
      "temperature": 1,
      "topP": 0.95,
      "topK": 64
    },
    {
      "name": "models/gemma-3n-e2b-it",
      "version": "001",
      "displayName": "Gemma 3n E2B",
      "inputTokenLimit": 8192,
      "outputTokenLimit": 2048,
      "supportedGenerationMethods": [
        "generateContent",
        "countTokens"
      ],
      "temperature": 1,
      "topP": 0.95,
      "topK": 64
    },
    {
      "name": "models/gemini-flash-latest",
      "version": "Gemini Flash Latest",
      "displayName": "Gemini Flash Latest",
      "description": "Latest release of Gemini Flash",
      "inputTokenLimit": 1048576,
      "outputTokenLimit": 65536,
      "supportedGenerationMethods": [
        "generateContent",
        "countTokens",
        "createCachedContent",
        "batchGenerateContent"
      ],
      "temperature": 1,
      "topP": 0.95,
      "topK": 64,
      "maxTemperature": 2,
      "thinking": true
    },
    {
      "name": "models/gemini-flash-lite-latest",
      "version": "Gemini Flash-Lite Latest",
      "displayName": "Gemini Flash-Lite Latest",
      "description": "Latest release of Gemini Flash-Lite",
      "inputTokenLimit": 1048576,
      "outputTokenLimit": 65536,
      "supportedGenerationMethods": [
        "generateContent",
        "countTokens",
        "createCachedContent",
        "batchGenerateContent"
      ],
      "temperature": 1,
      "topP": 0.95,
      "topK": 64,
      "maxTemperature": 2,
      "thinking": true
    },
    {
      "name": "models/gemini-pro-latest",
      "version": "Gemini Pro Latest",
      "displayName": "Gemini Pro Latest",
      "description": "Latest release of Gemini Pro",
      "inputTokenLimit": 1048576,
      "outputTokenLimit": 65536,
      "supportedGenerationMethods": [
        "generateContent",
        "countTokens",
        "createCachedContent",
        "batchGenerateContent"
      ],
      "temperature": 1,
      "topP": 0.95,
      "topK": 64,
      "maxTemperature": 2,
      "thinking": true
    },
    {
      "name": "models/gemini-2.5-flash-lite",
      "version": "001",
      "displayName": "Gemini 2.5 Flash-Lite",
      "description": "Stable version of Gemini 2.5 Flash-Lite, released in July of 2025",
      "inputTokenLimit": 1048576,
      "outputTokenLimit": 65536,
      "supportedGenerationMethods": [
        "generateContent",
        "countTokens",
        "createCachedContent",
        "batchGenerateContent"
      ],
      "temperature": 1,
      "topP": 0.95,
      "topK": 64,
      "maxTemperature": 2,
      "thinking": true
    },
    {
      "name": "models/gemini-2.5-flash-image-preview",
      "version": "2.0",
      "displayName": "Nano Banana",
      "description": "Gemini 2.5 Flash Preview Image",
      "inputTokenLimit": 32768,
      "outputTokenLimit": 32768,
      "supportedGenerationMethods": [
        "generateContent",
        "countTokens",
        "batchGenerateContent"
      ],
      "temperature": 1,
      "topP": 0.95,
      "topK": 64,
      "maxTemperature": 1
    },
    {
      "name": "models/gemini-2.5-flash-image",
      "version": "2.0",
      "displayName": "Nano Banana",
      "description": "Gemini 2.5 Flash Preview Image",
      "inputTokenLimit": 32768,
      "outputTokenLimit": 32768,
      "supportedGenerationMethods": [
        "generateContent",
        "countTokens",
        "batchGenerateContent"
      ],
      "temperature": 1,
      "topP": 0.95,
      "topK": 64,
      "maxTemperature": 1
    },
    {
      "name": "models/gemini-2.5-flash-preview-09-2025",
      "version": "Gemini 2.5 Flash Preview 09-2025",
      "displayName": "Gemini 2.5 Flash Preview Sep 2025",
      "description": "Gemini 2.5 Flash Preview Sep 2025",
      "inputTokenLimit": 1048576,
      "outputTokenLimit": 65536,
      "supportedGenerationMethods": [
        "generateContent",
        "countTokens",
        "createCachedContent",
        "batchGenerateContent"
      ],
      "temperature": 1,
      "topP": 0.95,
      "topK": 64,
      "maxTemperature": 2,
      "thinking": true
    },
    {
      "name": "models/gemini-2.5-flash-lite-preview-09-2025",
      "version": "2.5-preview-09-25",
      "displayName": "Gemini 2.5 Flash-Lite Preview Sep 2025",
      "description": "Preview release (Septempber 25th, 2025) of Gemini 2.5 Flash-Lite",
      "inputTokenLimit": 1048576,
      "outputTokenLimit": 65536,
      "supportedGenerationMethods": [
        "generateContent",
        "countTokens",
        "createCachedContent",
        "batchGenerateContent"
      ],
      "temperature": 1,
      "topP": 0.95,
      "topK": 64,
      "maxTemperature": 2,
      "thinking": true
    },
    {
      "name": "models/gemini-3-pro-preview",
      "version": "3-pro-preview-11-2025",
      "displayName": "Gemini 3 Pro Preview",
      "description": "Gemini 3 Pro Preview",
      "inputTokenLimit": 1048576,
      "outputTokenLimit": 65536,
      "supportedGenerationMethods": [
        "generateContent",
        "countTokens",
        "createCachedContent",
        "batchGenerateContent"
      ],
      "temperature": 1,
      "topP": 0.95,
      "topK": 64,
      "maxTemperature": 2,
      "thinking": true
    },
    {
      "name": "models/gemini-3-pro-image-preview",
      "version": "3.0",
      "displayName": "Nano Banana Pro",
      "description": "Gemini 3 Pro Image Preview",
      "inputTokenLimit": 131072,
      "outputTokenLimit": 32768,
      "supportedGenerationMethods": [
        "generateContent",
        "countTokens",
        "batchGenerateContent"
      ],
      "temperature": 1,
      "topP": 0.95,
      "topK": 64,
      "maxTemperature": 1,
      "thinking": true
    },
    {
      "name": "models/nano-banana-pro-preview",
      "version": "3.0",
      "displayName": "Nano Banana Pro",
      "description": "Gemini 3 Pro Image Preview",
      "inputTokenLimit": 131072,
      "outputTokenLimit": 32768,
      "supportedGenerationMethods": [
        "generateContent",
        "countTokens",
        "batchGenerateContent"
      ],
      "temperature": 1,
      "topP": 0.95,
      "topK": 64,
      "maxTemperature": 1,
      "thinking": true
    },
    {
      "name": "models/gemini-robotics-er-1.5-preview",
      "version": "1.5-preview",
      "displayName": "Gemini Robotics-ER 1.5 Preview",
      "description": "Gemini Robotics-ER 1.5 Preview",
      "inputTokenLimit": 1048576,
      "outputTokenLimit": 65536,
      "supportedGenerationMethods": [
        "generateContent",
        "countTokens"
      ],
      "temperature": 1,
      "topP": 0.95,
      "topK": 64,
      "maxTemperature": 2,
      "thinking": true
    },
    {
      "name": "models/gemini-2.5-computer-use-preview-10-2025",
      "version": "Gemini 2.5 Computer Use Preview 10-2025",
      "displayName": "Gemini 2.5 Computer Use Preview 10-2025",
      "description": "Gemini 2.5 Computer Use Preview 10-2025",
      "inputTokenLimit": 131072,
      "outputTokenLimit": 65536,
      "supportedGenerationMethods": [
        "generateContent",
        "countTokens"
      ],
      "temperature": 1,
      "topP": 0.95,
      "topK": 64,
      "maxTemperature": 2,
      "thinking": true
    },
    {
      "name": "models/embedding-001",
      "version": "001",
      "displayName": "Embedding 001",
      "description": "Obtain a distributed representation of a text.",
      "inputTokenLimit": 2048,
      "outputTokenLimit": 1,
      "supportedGenerationMethods": [
        "embedContent"
      ]
    },
    {
      "name": "models/text-embedding-004",
      "version": "004",
      "displayName": "Text Embedding 004",
      "description": "Obtain a distributed representation of a text.",
      "inputTokenLimit": 2048,
      "outputTokenLimit": 1,
      "supportedGenerationMethods": [
        "embedContent"
      ]
    },
    {
      "name": "models/gemini-embedding-exp-03-07",
      "version": "exp-03-07",
      "displayName": "Gemini Embedding Experimental 03-07",
      "description": "Obtain a distributed representation of a text.",
      "inputTokenLimit": 8192,
      "outputTokenLimit": 1,
      "supportedGenerationMethods": [
        "embedContent",
        "countTextTokens",
        "countTokens"
      ]
    },
    {
      "name": "models/gemini-embedding-exp",
      "version": "exp-03-07",
      "displayName": "Gemini Embedding Experimental",
      "description": "Obtain a distributed representation of a text.",
      "inputTokenLimit": 8192,
      "outputTokenLimit": 1,
      "supportedGenerationMethods": [
        "embedContent",
        "countTextTokens",
        "countTokens"
      ]
    },
    {
      "name": "models/gemini-embedding-001",
      "version": "001",
      "displayName": "Gemini Embedding 001",
      "description": "Obtain a distributed representation of a text.",
      "inputTokenLimit": 2048,
      "outputTokenLimit": 1,
      "supportedGenerationMethods": [
        "embedContent",
        "countTextTokens",
        "countTokens",
        "asyncBatchEmbedContent"
      ]
    },
    {
      "name": "models/aqa",
      "version": "001",
      "displayName": "Model that performs Attributed Question Answering.",
      "description": "Model trained to return answers to questions that are grounded in provided sources, along with estimating answerable probability.",
      "inputTokenLimit": 7168,
      "outputTokenLimit": 1024,
      "supportedGenerationMethods": [
        "generateAnswer"
      ],
      "temperature": 0.2,
      "topP": 1,
      "topK": 40
    },
    {
      "name": "models/imagen-4.0-generate-preview-06-06",
      "version": "01",
      "displayName": "Imagen 4 (Preview)",
      "description": "Vertex served Imagen 4.0 model",
      "inputTokenLimit": 480,
      "outputTokenLimit": 8192,
      "supportedGenerationMethods": [
        "predict"
      ]
    },
    {
      "name": "models/imagen-4.0-ultra-generate-preview-06-06",
      "version": "01",
      "displayName": "Imagen 4 Ultra (Preview)",
      "description": "Vertex served Imagen 4.0 ultra model",
      "inputTokenLimit": 480,
      "outputTokenLimit": 8192,
      "supportedGenerationMethods": [
        "predict"
      ]
    },
    {
      "name": "models/imagen-4.0-generate-001",
      "version": "001",
      "displayName": "Imagen 4",
      "description": "Vertex served Imagen 4.0 model",
      "inputTokenLimit": 480,
      "outputTokenLimit": 8192,
      "supportedGenerationMethods": [
        "predict"
      ]
    },
    {
      "name": "models/imagen-4.0-ultra-generate-001",
      "version": "001",
      "displayName": "Imagen 4 Ultra",
      "description": "Vertex served Imagen 4.0 ultra model",
      "inputTokenLimit": 480,
      "outputTokenLimit": 8192,
      "supportedGenerationMethods": [
        "predict"
      ]
    },
    {
      "name": "models/imagen-4.0-fast-generate-001",
      "version": "001",
      "displayName": "Imagen 4 Fast",
      "description": "Vertex served Imagen 4.0 Fast model",
      "inputTokenLimit": 480,
      "outputTokenLimit": 8192,
      "supportedGenerationMethods": [
        "predict"
      ]
    },
    {
      "name": "models/veo-2.0-generate-001",
      "version": "2.0",
      "displayName": "Veo 2",
      "description": "Vertex served Veo 2 model. Access to this model requires billing to be enabled on the associated Google Cloud Platform account. Please visit https://console.cloud.google.com/billing to enable it.",
      "inputTokenLimit": 480,
      "outputTokenLimit": 8192,
      "supportedGenerationMethods": [
        "predictLongRunning"
      ]
    },
    {
      "name": "models/veo-3.0-generate-001",
      "version": "3.0",
      "displayName": "Veo 3",
      "description": "Veo 3",
      "inputTokenLimit": 480,
      "outputTokenLimit": 8192,
      "supportedGenerationMethods": [
        "predictLongRunning"
      ]
    },
    {
      "name": "models/veo-3.0-fast-generate-001",
      "version": "3.0",
      "displayName": "Veo 3 fast",
      "description": "Veo 3 fast",
      "inputTokenLimit": 480,
      "outputTokenLimit": 8192,
      "supportedGenerationMethods": [
        "predictLongRunning"
      ]
    },
    {
      "name": "models/veo-3.1-generate-preview",
      "version": "3.1",
      "displayName": "Veo 3.1",
      "description": "Veo 3.1",
      "inputTokenLimit": 480,
      "outputTokenLimit": 8192,
      "supportedGenerationMethods": [
        "predictLongRunning"
      ]
    },
    {
      "name": "models/veo-3.1-fast-generate-preview",
      "version": "3.1",
      "displayName": "Veo 3.1 fast",
      "description": "Veo 3.1 fast",
      "inputTokenLimit": 480,
      "outputTokenLimit": 8192,
      "supportedGenerationMethods": [
        "predictLongRunning"
      ]
    },
    {
      "name": "models/gemini-2.5-flash-native-audio-latest",
      "version": "Gemini 2.5 Flash Native Audio Latest",
      "displayName": "Gemini 2.5 Flash Native Audio Latest",
      "description": "Latest release of Gemini 2.5 Flash Native Audio",
      "inputTokenLimit": 131072,
      "outputTokenLimit": 8192,
      "supportedGenerationMethods": [
        "countTokens",
        "bidiGenerateContent"
      ],
      "temperature": 1,
      "topP": 0.95,
      "topK": 64,
      "maxTemperature": 2,
      "thinking": true
    },
    {
      "name": "models/gemini-2.5-flash-native-audio-preview-09-2025",
      "version": "gemini-2.5-flash-preview-native-audio-dialog-2025-05-19",
      "displayName": "Gemini 2.5 Flash Native Audio Preview 09-2025",
      "description": "Gemini 2.5 Flash Native Audio Preview 09-2025",
      "inputTokenLimit": 131072,
      "outputTokenLimit": 8192,
      "supportedGenerationMethods": [
        "countTokens",
        "bidiGenerateContent"
      ],
      "temperature": 1,
      "topP": 0.95,
      "topK": 64,
      "maxTemperature": 2,
      "thinking": true
    }
  ]
}<|MERGE_RESOLUTION|>--- conflicted
+++ resolved
@@ -1,10 +1,6 @@
 {
   "metadata": {
-<<<<<<< HEAD
-    "generated": "2025-12-11 14:20:16 IST",
-=======
     "generated": "2025-12-11 14:49:44 IST",
->>>>>>> 3a3b570a
     "total_models": 51,
     "api_source": "Google Generative Language API"
   },
