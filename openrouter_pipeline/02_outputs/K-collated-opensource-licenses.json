{
  "metadata": {
<<<<<<< HEAD
    "generated_at": "2025-12-04 06:13 AM IST",
=======
    "generated_at": "2025-12-04 09:07 AM IST",
>>>>>>> e7dafb7b
    "total_models": 15,
    "pipeline_stage": "K_collate_opensource_licenses"
  },
  "models": [
    {
      "id": "alibaba/tongyi-deepresearch-30b-a3b:free",
      "canonical_slug": "alibaba/tongyi-deepresearch-30b-a3b",
      "original_name": "Tongyi DeepResearch 30B A3B (free)",
      "hugging_face_id": "Alibaba-NLP/Tongyi-DeepResearch-30B-A3B",
      "clean_model_name": "Tongyi DeepResearch 30B A3B",
      "license_info_text": "info",
      "license_info_url": "https://huggingface.co/Alibaba-NLP/Tongyi-DeepResearch-30B-A3B/blob/main/README.md",
      "license_name": "Apache-2.0",
      "license_url": "https://www.apache.org/licenses/LICENSE-2.0"
    },
    {
      "id": "allenai/olmo-3-32b-think:free",
      "canonical_slug": "allenai/olmo-3-32b-think-20251121",
      "original_name": "AllenAI: Olmo 3 32B Think (free)",
      "hugging_face_id": "allenai/Olmo-3-32B-Think",
      "clean_model_name": "Olmo 3 32B Think",
      "license_info_text": "info",
      "license_info_url": "https://huggingface.co/allenai/Olmo-3-32B-Think/blob/main/README.md",
      "license_name": "Apache-2.0",
      "license_url": "https://www.apache.org/licenses/LICENSE-2.0"
    },
    {
      "id": "arcee-ai/trinity-mini:free",
      "canonical_slug": "arcee-ai/trinity-mini-20251201",
      "original_name": "Arcee AI: Trinity Mini (free)",
      "hugging_face_id": "arcee-ai/Trinity-Mini",
      "clean_model_name": "Trinity Mini",
      "license_info_text": "info",
      "license_info_url": "https://huggingface.co/arcee-ai/Trinity-Mini/blob/main/README.md",
      "license_name": "Apache-2.0",
      "license_url": "https://www.apache.org/licenses/LICENSE-2.0"
    },
    {
      "id": "meituan/longcat-flash-chat:free",
      "canonical_slug": "meituan/longcat-flash-chat",
      "original_name": "Meituan: LongCat Flash Chat (free)",
      "hugging_face_id": "meituan-longcat/LongCat-Flash-Chat",
      "clean_model_name": "LongCat Flash Chat",
      "license_info_text": "info",
      "license_info_url": "https://huggingface.co/meituan-longcat/LongCat-Flash-Chat/blob/main/LICENSE",
      "license_name": "MIT",
      "license_url": "https://opensource.org/licenses/MIT"
    },
    {
      "id": "mistralai/mistral-7b-instruct:free",
      "canonical_slug": "mistralai/mistral-7b-instruct",
      "original_name": "Mistral: Mistral 7B Instruct (free)",
      "hugging_face_id": "mistralai/Mistral-7B-Instruct-v0.3",
      "clean_model_name": "Mistral 7B Instruct",
      "license_info_text": "info",
      "license_info_url": "https://huggingface.co/mistralai/Mistral-7B-Instruct-v0.3/blob/main/README.md",
      "license_name": "Apache-2.0",
      "license_url": "https://www.apache.org/licenses/LICENSE-2.0"
    },
    {
      "id": "mistralai/mistral-small-3.1-24b-instruct:free",
      "canonical_slug": "mistralai/mistral-small-3.1-24b-instruct-2503",
      "original_name": "Mistral: Mistral Small 3.1 24B (free)",
      "hugging_face_id": "mistralai/Mistral-Small-3.1-24B-Instruct-2503",
      "clean_model_name": "Mistral Small 3.1 24B",
      "license_info_text": "info",
      "license_info_url": "https://huggingface.co/mistralai/Mistral-Small-3.1-24B-Instruct-2503/blob/main/README.md",
      "license_name": "Apache-2.0",
      "license_url": "https://www.apache.org/licenses/LICENSE-2.0"
    },
    {
      "id": "nousresearch/hermes-3-llama-3.1-405b:free",
      "canonical_slug": "nousresearch/hermes-3-llama-3.1-405b",
      "original_name": "Nous: Hermes 3 405B Instruct (free)",
      "hugging_face_id": "NousResearch/Hermes-3-Llama-3.1-405B",
      "clean_model_name": "Hermes 3 405B Instruct",
      "license_info_text": "info",
      "license_info_url": "https://huggingface.co/NousResearch/Hermes-3-Llama-3.1-405B/blob/main/README.md",
      "license_name": "Llama-3.1",
      "license_url": "https://www.llama.com/llama3_1/license/"
    },
    {
      "id": "openai/gpt-oss-20b:free",
      "canonical_slug": "openai/gpt-oss-20b",
      "original_name": "OpenAI: gpt-oss-20b (free)",
      "hugging_face_id": "openai/gpt-oss-20b",
      "clean_model_name": "GPT OSS 20B",
      "license_info_text": "info",
      "license_info_url": "https://huggingface.co/openai/gpt-oss-20b/blob/main/LICENSE",
      "license_name": "Apache-2.0",
      "license_url": "https://www.apache.org/licenses/LICENSE-2.0"
    },
    {
      "id": "qwen/qwen3-235b-a22b:free",
      "canonical_slug": "qwen/qwen3-235b-a22b-04-28",
      "original_name": "Qwen: Qwen3 235B A22B (free)",
      "hugging_face_id": "Qwen/Qwen3-235B-A22B",
      "clean_model_name": "Qwen3 235B A22B",
      "license_info_text": "info",
      "license_info_url": "https://huggingface.co/Qwen/Qwen3-235B-A22B/blob/main/LICENSE",
      "license_name": "Apache-2.0",
      "license_url": "https://www.apache.org/licenses/LICENSE-2.0"
    },
    {
      "id": "qwen/qwen3-4b:free",
      "canonical_slug": "qwen/qwen3-4b-04-28",
      "original_name": "Qwen: Qwen3 4B (free)",
      "hugging_face_id": "Qwen/Qwen3-4B",
      "clean_model_name": "Qwen3 4B",
      "license_info_text": "info",
      "license_info_url": "https://huggingface.co/Qwen/Qwen3-4B/blob/main/LICENSE",
      "license_name": "Apache-2.0",
      "license_url": "https://www.apache.org/licenses/LICENSE-2.0"
    },
    {
      "id": "qwen/qwen3-coder:free",
      "canonical_slug": "qwen/qwen3-coder-480b-a35b-07-25",
      "original_name": "Qwen: Qwen3 Coder 480B A35B (free)",
      "hugging_face_id": "Qwen/Qwen3-Coder-480B-A35B-Instruct",
      "clean_model_name": "Qwen3 Coder 480B A35B",
      "license_info_text": "info",
      "license_info_url": "https://huggingface.co/Qwen/Qwen3-Coder-480B-A35B-Instruct/blob/main/LICENSE",
      "license_name": "Apache-2.0",
      "license_url": "https://www.apache.org/licenses/LICENSE-2.0"
    },
    {
      "id": "tngtech/deepseek-r1t-chimera:free",
      "canonical_slug": "tngtech/deepseek-r1t-chimera",
      "original_name": "TNG: DeepSeek R1T Chimera (free)",
      "hugging_face_id": "tngtech/DeepSeek-R1T-Chimera",
      "clean_model_name": "DeepSeek R1T Chimera",
      "license_info_text": "info",
      "license_info_url": "https://huggingface.co/tngtech/DeepSeek-R1T-Chimera/blob/main/README.md",
      "license_name": "MIT",
      "license_url": "https://opensource.org/licenses/MIT"
    },
    {
      "id": "tngtech/deepseek-r1t2-chimera:free",
      "canonical_slug": "tngtech/deepseek-r1t2-chimera",
      "original_name": "TNG: DeepSeek R1T2 Chimera (free)",
      "hugging_face_id": "tngtech/DeepSeek-TNG-R1T2-Chimera",
      "clean_model_name": "DeepSeek R1T2 Chimera",
      "license_info_text": "info",
      "license_info_url": "https://huggingface.co/tngtech/DeepSeek-TNG-R1T2-Chimera/blob/main/README.md",
      "license_name": "MIT",
      "license_url": "https://opensource.org/licenses/MIT"
    },
    {
      "id": "cognitivecomputations/dolphin-mistral-24b-venice-edition:free",
      "canonical_slug": "venice/uncensored",
      "original_name": "Venice: Uncensored (free)",
      "hugging_face_id": "cognitivecomputations/Dolphin-Mistral-24B-Venice-Edition",
      "clean_model_name": "Uncensored",
      "license_info_text": "info",
      "license_info_url": "https://huggingface.co/cognitivecomputations/Dolphin-Mistral-24B-Venice-Edition/blob/main/README.md",
      "license_name": "Apache-2.0",
      "license_url": "https://www.apache.org/licenses/LICENSE-2.0"
    },
    {
      "id": "z-ai/glm-4.5-air:free",
      "canonical_slug": "z-ai/glm-4.5-air",
      "original_name": "Z.AI: GLM 4.5 Air (free)",
      "hugging_face_id": "zai-org/GLM-4.5-Air",
      "clean_model_name": "GLM 4.5 Air",
      "license_info_text": "info",
      "license_info_url": "https://huggingface.co/zai-org/GLM-4.5-Air/blob/main/README.md",
      "license_name": "MIT",
      "license_url": "https://opensource.org/licenses/MIT"
    }
  ]
}<|MERGE_RESOLUTION|>--- conflicted
+++ resolved
@@ -1,10 +1,6 @@
 {
   "metadata": {
-<<<<<<< HEAD
-    "generated_at": "2025-12-04 06:13 AM IST",
-=======
     "generated_at": "2025-12-04 09:07 AM IST",
->>>>>>> e7dafb7b
     "total_models": 15,
     "pipeline_stage": "K_collate_opensource_licenses"
   },
