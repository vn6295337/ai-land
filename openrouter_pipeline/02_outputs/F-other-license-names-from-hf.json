{
  "metadata": {
<<<<<<< HEAD
    "generated_at": "2025-12-11 02:19 PM IST",
=======
    "generated_at": "2025-12-11 02:49 PM IST",
>>>>>>> 3a3b570a
    "total_models": 21,
    "pipeline_stage": "F_fetch_other_license_names_from_hf"
  },
  "models": [
    {
      "id": "mistralai/devstral-2512:free",
      "canonical_slug": "mistralai/devstral-2512",
      "name": "Mistral: Devstral 2 2512 (free)",
      "hugging_face_id": "mistralai/Devstral-2-123B-Instruct-2512",
      "extracted_license": "other"
    },
    {
      "id": "nex-agi/deepseek-v3.1-nex-n1:free",
      "canonical_slug": "nex-agi/deepseek-v3.1-nex-n1",
      "name": "Nex AGI: DeepSeek V3.1 Nex N1 (free)",
      "hugging_face_id": "nex-agi/DeepSeek-V3.1-Nex-N1",
      "extracted_license": "apache-2.0"
    },
    {
      "id": "arcee-ai/trinity-mini:free",
      "canonical_slug": "arcee-ai/trinity-mini-20251201",
      "name": "Arcee AI: Trinity Mini (free)",
      "hugging_face_id": "arcee-ai/Trinity-Mini",
      "extracted_license": "apache-2.0"
    },
    {
      "id": "allenai/olmo-3-32b-think:free",
      "canonical_slug": "allenai/olmo-3-32b-think-20251121",
      "name": "AllenAI: Olmo 3 32B Think (free)",
      "hugging_face_id": "allenai/Olmo-3-32B-Think",
      "extracted_license": "apache-2.0"
    },
    {
      "id": "nvidia/nemotron-nano-12b-v2-vl:free",
      "canonical_slug": "nvidia/nemotron-nano-12b-v2-vl",
      "name": "NVIDIA: Nemotron Nano 12B 2 VL (free)",
      "hugging_face_id": "nvidia/NVIDIA-Nemotron-Nano-12B-v2-VL-BF16",
      "extracted_license": "nvidia-open-model-license"
    },
    {
      "id": "alibaba/tongyi-deepresearch-30b-a3b:free",
      "canonical_slug": "alibaba/tongyi-deepresearch-30b-a3b",
      "name": "Tongyi DeepResearch 30B A3B (free)",
      "hugging_face_id": "Alibaba-NLP/Tongyi-DeepResearch-30B-A3B",
      "extracted_license": "apache-2.0"
    },
    {
      "id": "meituan/longcat-flash-chat:free",
      "canonical_slug": "meituan/longcat-flash-chat",
      "name": "Meituan: LongCat Flash Chat (free)",
      "hugging_face_id": "meituan-longcat/LongCat-Flash-Chat",
      "extracted_license": "mit"
    },
    {
      "id": "nvidia/nemotron-nano-9b-v2:free",
      "canonical_slug": "nvidia/nemotron-nano-9b-v2",
      "name": "NVIDIA: Nemotron Nano 9B V2 (free)",
      "hugging_face_id": "nvidia/NVIDIA-Nemotron-Nano-9B-v2",
      "extracted_license": "nvidia-open-model-license"
    },
    {
      "id": "openai/gpt-oss-120b:free",
      "canonical_slug": "openai/gpt-oss-120b",
      "name": "OpenAI: gpt-oss-120b (free)",
      "hugging_face_id": "openai/gpt-oss-120b",
      "extracted_license": "apache-2.0"
    },
    {
      "id": "openai/gpt-oss-20b:free",
      "canonical_slug": "openai/gpt-oss-20b",
      "name": "OpenAI: gpt-oss-20b (free)",
      "hugging_face_id": "openai/gpt-oss-20b",
      "extracted_license": "apache-2.0"
    },
    {
      "id": "z-ai/glm-4.5-air:free",
      "canonical_slug": "z-ai/glm-4.5-air",
      "name": "Z.AI: GLM 4.5 Air (free)",
      "hugging_face_id": "zai-org/GLM-4.5-Air",
      "extracted_license": "mit"
    },
    {
      "id": "qwen/qwen3-coder:free",
      "canonical_slug": "qwen/qwen3-coder-480b-a35b-07-25",
      "name": "Qwen: Qwen3 Coder 480B A35B (free)",
      "hugging_face_id": "Qwen/Qwen3-Coder-480B-A35B-Instruct",
      "extracted_license": "apache-2.0"
    },
    {
      "id": "moonshotai/kimi-k2:free",
      "canonical_slug": "moonshotai/kimi-k2",
      "name": "MoonshotAI: Kimi K2 0711 (free)",
      "hugging_face_id": "moonshotai/Kimi-K2-Instruct",
      "extracted_license": "modified-mit"
    },
    {
      "id": "cognitivecomputations/dolphin-mistral-24b-venice-edition:free",
      "canonical_slug": "venice/uncensored",
      "name": "Venice: Uncensored (free)",
      "hugging_face_id": "cognitivecomputations/Dolphin-Mistral-24B-Venice-Edition",
      "extracted_license": "apache-2.0"
    },
    {
      "id": "tngtech/deepseek-r1t2-chimera:free",
      "canonical_slug": "tngtech/deepseek-r1t2-chimera",
      "name": "TNG: DeepSeek R1T2 Chimera (free)",
      "hugging_face_id": "tngtech/DeepSeek-TNG-R1T2-Chimera",
      "extracted_license": "mit"
    },
    {
      "id": "qwen/qwen3-4b:free",
      "canonical_slug": "qwen/qwen3-4b-04-28",
      "name": "Qwen: Qwen3 4B (free)",
      "hugging_face_id": "Qwen/Qwen3-4B",
      "extracted_license": "apache-2.0"
    },
    {
      "id": "qwen/qwen3-235b-a22b:free",
      "canonical_slug": "qwen/qwen3-235b-a22b-04-28",
      "name": "Qwen: Qwen3 235B A22B (free)",
      "hugging_face_id": "Qwen/Qwen3-235B-A22B",
      "extracted_license": "apache-2.0"
    },
    {
      "id": "tngtech/deepseek-r1t-chimera:free",
      "canonical_slug": "tngtech/deepseek-r1t-chimera",
      "name": "TNG: DeepSeek R1T Chimera (free)",
      "hugging_face_id": "tngtech/DeepSeek-R1T-Chimera",
      "extracted_license": "mit"
    },
    {
      "id": "mistralai/mistral-small-3.1-24b-instruct:free",
      "canonical_slug": "mistralai/mistral-small-3.1-24b-instruct-2503",
      "name": "Mistral: Mistral Small 3.1 24B (free)",
      "hugging_face_id": "mistralai/Mistral-Small-3.1-24B-Instruct-2503",
      "extracted_license": "apache-2.0"
    },
    {
      "id": "nousresearch/hermes-3-llama-3.1-405b:free",
      "canonical_slug": "nousresearch/hermes-3-llama-3.1-405b",
      "name": "Nous: Hermes 3 405B Instruct (free)",
      "hugging_face_id": "NousResearch/Hermes-3-Llama-3.1-405B",
      "extracted_license": "llama3"
    },
    {
      "id": "mistralai/mistral-7b-instruct:free",
      "canonical_slug": "mistralai/mistral-7b-instruct",
      "name": "Mistral: Mistral 7B Instruct (free)",
      "hugging_face_id": "mistralai/Mistral-7B-Instruct-v0.3",
      "extracted_license": "apache-2.0"
    }
  ]
}<|MERGE_RESOLUTION|>--- conflicted
+++ resolved
@@ -1,10 +1,6 @@
 {
   "metadata": {
-<<<<<<< HEAD
-    "generated_at": "2025-12-11 02:19 PM IST",
-=======
     "generated_at": "2025-12-11 02:49 PM IST",
->>>>>>> 3a3b570a
     "total_models": 21,
     "pipeline_stage": "F_fetch_other_license_names_from_hf"
   },
