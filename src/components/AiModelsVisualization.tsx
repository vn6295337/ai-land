import React, { useState, useEffect } from 'react';
import { Bar } from 'react-chartjs-2';
<<<<<<< HEAD
import { supabase } from '@/integrations/supabase/client';
=======
import { supabase } from "@/integrations/supabase/client";
>>>>>>> 1bfd09f9
import { ChevronDown, ChevronRight } from 'lucide-react';
import {
  Chart as ChartJS,
  CategoryScale,
  LinearScale,
  BarElement,
  Title,
  Tooltip,
  Legend,
} from 'chart.js';

ChartJS.register(
  CategoryScale,
  LinearScale,
  BarElement,
  Title,
  Tooltip,
  Legend
);

const AiModelsVisualization = () => {
  const [chartData, setChartData] = useState<any>(null);
  const [loading, setLoading] = useState(true);
  const [error, setError] = useState<string | null>(null);
  const [summaryStats, setSummaryStats] = useState<any>(null);
  const [detailedBreakdown, setDetailedBreakdown] = useState<any>(null);
  const [expandedTaskTypes, setExpandedTaskTypes] = useState<Set<string>>(new Set());
  const [lastRefresh, setLastRefresh] = useState<Date>(new Date());

<<<<<<< HEAD
  // Use shared Supabase client instance
=======
  // Supabase client is imported from integrations and reused app-wide
>>>>>>> 1bfd09f9

  // Task types mapping - same as Python version
  const OTHER_TASK_TYPES_MAPPING = {
    'image': 'others',
    'moderation': 'others',
    'audio': 'others',
    'embedding': 'others',
    'rerank': 'others',
    'language': 'others',
    'transcribe': 'others',
    'asr': 'Automatic Speech Recognition',
    'tts': 'Text-to-Speech',
    'chat': 'Conversational Chat'
  };

  // Professional color palette
  const COLORS = ['#4E79A7', '#F28E2B', '#E15759', '#76B7B2', '#59A14F', '#EDC948', '#B07AA1'];

  const fetchModelData = async () => {
    try {
      const allData = [];
      const limit = 1000;
      let offset = 0;

      while (true) {
        const response = await (supabase as any)
          .from('ai_models_discovery')
          .select('*')
          .order('discovery_timestamp', { ascending: false })
          .range(offset, offset + limit - 1);

        if (response.error) {
          throw response.error;
        }

        const data = response.data;
        if (!data || data.length === 0) break;

        allData.push(...data);
        offset += limit;

        if (data.length < limit) break;
      }

      return allData;
    } catch (err) {
      console.error('Error fetching data:', err);
      throw err;
    }
  };

  const processData = (rawData: any[]) => {
    // Apply task type mapping
    const processedData = rawData.map(item => ({
      ...item,
      task_type: OTHER_TASK_TYPES_MAPPING[item.task_type as keyof typeof OTHER_TASK_TYPES_MAPPING] || item.task_type
    }));

    // Group by provider and task_type
    const grouped: Record<string, Record<string, number>> = {};
    processedData.forEach(item => {
      const { provider, task_type } = item;
      if (!grouped[provider]) grouped[provider] = {};
      if (!grouped[provider][task_type]) grouped[provider][task_type] = 0;
      grouped[provider][task_type]++;
    });

    // Group models by task type for dropdown functionality
    const modelsByTaskType: Record<string, Array<{model_name: string, provider: string}>> = {};
    processedData.forEach(item => {
      const { model_name, provider, task_type } = item;
      if (!modelsByTaskType[task_type]) {
        modelsByTaskType[task_type] = [];
      }
      modelsByTaskType[task_type].push({ model_name, provider });
    });

    // Sort models within each task type by provider then by model name
    Object.keys(modelsByTaskType).forEach(taskType => {
      modelsByTaskType[taskType].sort((a, b) => {
        if (a.provider !== b.provider) {
          return a.provider.localeCompare(b.provider);
        }
        return a.model_name.localeCompare(b.model_name);
      });
    });

    // Convert to array format and calculate totals
    const providers = Object.keys(grouped);
    const taskTypes = [...new Set(processedData.map(item => item.task_type))];
    
    // Calculate provider totals and sort
    const providerTotals = providers.map(provider => ({
      provider,
      total: Object.values(grouped[provider]).reduce((sum: number, count: number) => sum + count, 0)
    })).sort((a, b) => b.total - a.total);

    const sortedProviders = providerTotals.map(p => p.provider);

    // Calculate task type totals and sort
    const taskTypeTotals: Record<string, number> = {};
    taskTypes.forEach(taskType => {
      taskTypeTotals[taskType] = providers.reduce((sum: number, provider) => {
        return sum + (grouped[provider][taskType] || 0);
      }, 0);
    });

    const sortedTaskTypes = Object.entries(taskTypeTotals)
      .sort((a, b) => b[1] - a[1])
      .map(([taskType]) => taskType);

    return {
      grouped,
      sortedProviders,
      sortedTaskTypes,
      providerTotals: providerTotals.reduce((acc: Record<string, number>, p) => {
        acc[p.provider] = p.total;
        return acc;
      }, {}),
      taskTypeTotals,
      modelsByTaskType
    };
  };

  const createChartData = (processedData: any) => {
    const { grouped, sortedProviders, sortedTaskTypes, providerTotals, taskTypeTotals } = processedData;

    // Separate task types into major (>15 models) and minor (<=15 models)
    const majorTaskTypes = sortedTaskTypes.filter((taskType: string) => taskTypeTotals[taskType] > 15);
    const minorTaskTypes = sortedTaskTypes.filter((taskType: string) => taskTypeTotals[taskType] <= 15);

    // Get all unique task types (including 'others')
    const allTaskTypes = [...majorTaskTypes];
    if (minorTaskTypes.length > 0) {
      allTaskTypes.push('others');
    }

    // Create consistent color mapping for all task types
    const colorMapping: Record<string, string> = {};
    allTaskTypes.forEach((taskType, index) => {
      if (taskType === 'others') {
        colorMapping[taskType] = COLORS[majorTaskTypes.length % COLORS.length];
      } else {
        colorMapping[taskType] = COLORS[majorTaskTypes.indexOf(taskType) % COLORS.length];
      }
    });

    // For each provider, calculate task type counts and sort them by descending order
    const providerTaskTypeCounts: Record<string, Array<{taskType: string, count: number}>> = {};
    sortedProviders.forEach((provider: string) => {
      const taskTypeCounts = majorTaskTypes.map((taskType: string) => ({
        taskType,
        count: grouped[provider][taskType] || 0
      }));
      
      // Add others category if it exists
      if (minorTaskTypes.length > 0) {
        const othersCount = minorTaskTypes.reduce((sum: number, taskType: string) => {
          return sum + (grouped[provider][taskType] || 0);
        }, 0);
        taskTypeCounts.push({ taskType: 'others', count: othersCount });
      }
      
      // Sort by count descending for this provider
      providerTaskTypeCounts[provider] = taskTypeCounts.sort((a, b) => b.count - a.count);
    });

    // Create datasets based on per-provider sorting
    // We need to create a "virtual" stacking where each segment represents a rank position
    const maxRanks = Math.max(...Object.values(providerTaskTypeCounts).map(counts => counts.length));
    
    const datasets = [];
    for (let rank = 0; rank < maxRanks; rank++) {
      const data: number[] = [];
      const taskTypeForRank: string[] = [];
      
      // For each provider, get the task type at this rank position
      sortedProviders.forEach((provider: string) => {
        const providerCounts = providerTaskTypeCounts[provider];
        if (rank < providerCounts.length) {
          data.push(providerCounts[rank].count);
          taskTypeForRank.push(providerCounts[rank].taskType);
        } else {
          data.push(0);
          taskTypeForRank.push('');
        }
      });

      // Determine the most common task type at this rank for labeling
      const taskTypeFreq: Record<string, number> = {};
      taskTypeForRank.forEach(taskType => {
        if (taskType) {
          taskTypeFreq[taskType] = (taskTypeFreq[taskType] || 0) + 1;
        }
      });
      const mostCommonTaskType = Object.keys(taskTypeFreq).reduce((a, b) => 
        taskTypeFreq[a] > taskTypeFreq[b] ? a : b, Object.keys(taskTypeFreq)[0]
      );

      if (mostCommonTaskType) {
        datasets.push({
          label: mostCommonTaskType,
          data,
          backgroundColor: colorMapping[mostCommonTaskType] || COLORS[rank % COLORS.length],
          borderColor: 'white',
          borderWidth: 0.5,
          taskTypeForRank: taskTypeForRank, // Store task type for each provider
        });
      }
    }

    return {
      labels: sortedProviders,
      datasets,
      providerTotals: sortedProviders.map(provider => providerTotals[provider]),
      providerTaskTypeCounts // Store for tooltip customization
    };
  };

  useEffect(() => {
    const loadData = async () => {
      try {
        const rawData = await fetchModelData();
        const processedData = processData(rawData);
        const chartConfig = createChartData(processedData);
        
        setChartData(chartConfig);

        // Set summary statistics
        setSummaryStats({
          totalProviders: processedData.sortedProviders.length,
          totalTaskTypes: processedData.sortedTaskTypes.length,
          totalModels: Object.values(processedData.providerTotals).reduce((sum: number, count: number) => sum + count, 0)
        });

        // Set detailed breakdown
        setDetailedBreakdown({
          providerBreakdown: processedData.grouped,
          sortedProviders: processedData.sortedProviders,
          sortedTaskTypes: processedData.sortedTaskTypes,
          taskTypeTotals: processedData.taskTypeTotals,
          modelsByTaskType: processedData.modelsByTaskType
        });

        // Update last refresh timestamp
        setLastRefresh(new Date());

      } catch (err: any) {
        setError(err.message);
      } finally {
        setLoading(false);
      }
    };

    loadData();

    // Set up auto-refresh every 5 minutes
    const interval = setInterval(loadData, 5 * 60 * 1000);

    // Cleanup interval on unmount
    return () => clearInterval(interval);
  }, []);

  const toggleTaskType = (taskType: string) => {
    const newExpanded = new Set(expandedTaskTypes);
    if (newExpanded.has(taskType)) {
      newExpanded.delete(taskType);
    } else {
      newExpanded.add(taskType);
    }
    setExpandedTaskTypes(newExpanded);
  };

  const chartOptions = {
    responsive: true,
    maintainAspectRatio: false,
    plugins: {
      title: {
        display: false
      },
      legend: {
        position: 'right' as const,
        title: {
          display: true,
          text: 'Task Types',
          font: {
            size: 12,
            weight: 'bold' as const
          }
        }
      },
      tooltip: {
        mode: 'index' as const,
        intersect: false,
        callbacks: {
          afterTitle: function(tooltipItems: any) {
            const providerIndex = tooltipItems[0].dataIndex;
            const total = chartData?.providerTotals[providerIndex] || 0;
            return `Total: ${total} models`;
          },
          label: function(context: any) {
            const datasetIndex = context.datasetIndex;
            const providerIndex = context.dataIndex;
            const dataset = chartData?.datasets[datasetIndex];
            const taskTypeForRank = dataset?.taskTypeForRank;
            
            if (taskTypeForRank && taskTypeForRank[providerIndex]) {
              const actualTaskType = taskTypeForRank[providerIndex];
              const value = context.parsed.y;
              return `${actualTaskType}: ${value} models`;
            }
            
            return `${context.dataset.label}: ${context.parsed.y} models`;
          }
        }
      }
    },
    scales: {
      x: {
        stacked: true,
        ticks: {
          maxRotation: 45,
          minRotation: 45,
          font: {
            size: 10
          }
        }
      },
      y: {
        stacked: true,
        display: true,
        grid: {
          display: true
        }
      }
    }
  };

  if (loading) {
    return (
      <div className="min-h-screen bg-gray-50 flex items-center justify-center">
        <div className="text-lg">Loading AI models data...</div>
      </div>
    );
  }

  if (error) {
    return (
      <div className="min-h-screen bg-gray-50 flex items-center justify-center">
        <div className="text-red-600">Error: {error}</div>
      </div>
    );
  }

  if (!chartData) {
    return (
      <div className="min-h-screen bg-gray-50 flex items-center justify-center">
        <div className="text-gray-600">No data available</div>
      </div>
    );
  }

  return (
    <div className="h-screen bg-gray-50 py-4">
      <div className="max-w-7xl mx-auto px-4 sm:px-6 lg:px-8 h-full flex flex-col">
        {/* Header */}
        <div className="text-center mb-4">
          <h1 className="text-2xl font-bold text-gray-900">
            Free & Open AI Models
          </h1>
          <p className="text-lg text-gray-600 mt-2">
            Interactive tracker of API-accessible and publicly available AI tools
          </p>
          <p className="text-sm text-gray-500 mt-1">
            Last updated: {lastRefresh.toLocaleTimeString()} • Auto-refreshes every 5 minutes
          </p>
        </div>

        <div className="flex-1 space-y-4">
          {/* Chart Container */}
          <div className="bg-white p-4 rounded-lg shadow-lg h-80">
            <div className="h-full">
              <Bar data={chartData} options={chartOptions} />
            </div>
          </div>

          {/* Summary Statistics */}
          {summaryStats && (
            <div className="bg-white p-6 rounded-lg shadow-lg">
              <h3 className="text-lg font-bold mb-4">📊 Summary Statistics</h3>
              <div className="grid grid-cols-2 md:grid-cols-3 gap-4 mb-4">
                <div className="text-center">
                  <div className="text-2xl font-bold text-blue-600">{summaryStats.totalProviders}</div>
                  <div className="text-sm text-gray-600">Total Providers</div>
                </div>
                <div className="text-center">
                  <div className="text-2xl font-bold text-green-600">{summaryStats.totalTaskTypes}</div>
                  <div className="text-sm text-gray-600">Task Types</div>
                </div>
                <div className="text-center">
                  <div className="text-2xl font-bold text-purple-600">{summaryStats.totalModels}</div>
                  <div className="text-sm text-gray-600">Total Models</div>
                </div>
              </div>
              
            </div>
          )}

          {/* Detailed Breakdown */}
          {detailedBreakdown && (
            <div className="bg-white p-6 rounded-lg shadow-lg">
              <h3 className="text-lg font-bold mb-4">📋 Detailed Breakdown by Provider and Task Type</h3>
              
              {/* Provider breakdown table */}
              <div className="overflow-x-auto mb-6">
                <table className="min-w-full table-auto border-collapse">
                  <thead>
                    <tr className="bg-gray-100">
                      <th className="border px-4 py-2 text-left">Provider</th>
                       {detailedBreakdown.sortedTaskTypes.map((taskType: string) => (
                         <th key={taskType} className="border px-2 py-2 text-center text-xs">
                           {taskType}
                         </th>
                       ))}
                      <th className="border px-4 py-2 text-center font-bold">Total</th>
                    </tr>
                  </thead>
                  <tbody>
                    {detailedBreakdown.sortedProviders.map((provider: string) => {
                      const providerData = detailedBreakdown.providerBreakdown[provider];
                      const total = Object.values(providerData).reduce((sum: number, count: number) => sum + count, 0);
                      
                      return (
                        <tr key={provider} className="hover:bg-gray-50">
                          <td className="border px-4 py-2 font-semibold">{provider}</td>
                         {detailedBreakdown.sortedTaskTypes.map((taskType: string) => (
                           <td key={taskType} className="border px-2 py-2 text-center">
                             {providerData[taskType] || 0}
                           </td>
                         ))}
                          <td className="border px-4 py-2 text-center font-bold">{total as number}</td>
                        </tr>
                      );
                    })}
                  </tbody>
                </table>
              </div>

              {/* Task type totals with dropdown */}
              <div>
                <h4 className="font-semibold mb-2">🎯 Task Type Totals:</h4>
                <div className="space-y-2">
                  {Object.entries(detailedBreakdown.taskTypeTotals)
                    .sort((a, b) => (b[1] as number) - (a[1] as number))
                    .map(([taskType, count]: [string, number]) => {
                      const isExpanded = expandedTaskTypes.has(taskType);
                      const models = detailedBreakdown.modelsByTaskType[taskType] || [];
                      
                      return (
                        <div key={taskType} className="bg-gray-50 rounded">
                          <div 
                            className="flex justify-between items-center px-3 py-2 cursor-pointer hover:bg-gray-100 rounded"
                            onClick={() => toggleTaskType(taskType)}
                          >
                            <div className="flex items-center gap-2">
                              {isExpanded ? <ChevronDown size={16} /> : <ChevronRight size={16} />}
                              <span className="text-sm font-medium">{taskType}:</span>
                            </div>
                            <span className="font-semibold text-sm">{count} models</span>
                          </div>
                          
                          {isExpanded && (
                            <div className="px-6 pb-3">
                              <div className="max-h-40 overflow-y-auto">
                                <div className="space-y-1">
                                  {models.map((model, index) => (
                                    <div key={index} className="text-xs text-gray-600 flex justify-between">
                                      <span className="truncate mr-2">{model.model_name}</span>
                                      <span className="text-blue-600 font-medium flex-shrink-0">{model.provider}</span>
                                    </div>
                                  ))}
                                </div>
                              </div>
                            </div>
                          )}
                        </div>
                      );
                    })}
                </div>
              </div>
            </div>
          )}
        </div>

        {/* Legal Disclaimer & Licensing - Footer */}
        <div className="mt-8 pt-6 border-t border-gray-300 bg-gray-50 rounded-lg p-4">
          <div className="text-xs text-gray-500">
            <h4 className="font-semibold mb-3 text-gray-700">Legal Disclaimer & Licensing</h4>
            <div className="grid md:grid-cols-2 gap-4">
              <div className="space-y-2">
                <p>
                  <strong>Educational Purpose:</strong> This dashboard is provided for educational and research purposes only. 
                  Model information is aggregated from publicly available APIs and sources.
                </p>
                <p>
                  <strong>Model Attribution:</strong> All model names, descriptions, and metadata remain property of their respective creators and providers. 
                  This project does not claim ownership of any listed models or their intellectual property.
                </p>
                <p>
                  <strong>Dashboard Attribution:</strong> If you use, reference, or derive from this dashboard, you must provide attribution: 
                  "Data visualization powered by AI Models Discovery Dashboard (https://github.com/vn6295337/llm-status-beacon)"
                </p>
              </div>
              <div className="space-y-2">
                <p>
                  <strong>Accuracy Disclaimer:</strong> While we strive for accuracy, model availability, pricing, and specifications may change. 
                  Users should verify current information directly with providers before making decisions.
                </p>
                <p>
                  <strong>No Warranty:</strong> This information is provided "as-is" without warranties of any kind. 
                  Use of this information is at your own risk.
                </p>
                <p className="font-medium">
                  © 2025 AI Models Discovery Dashboard - Licensed under MIT License for educational use only
                </p>
              </div>
            </div>
          </div>
        </div>
      </div>
    </div>
  );
};

export default AiModelsVisualization;<|MERGE_RESOLUTION|>--- conflicted
+++ resolved
@@ -1,10 +1,6 @@
 import React, { useState, useEffect } from 'react';
 import { Bar } from 'react-chartjs-2';
-<<<<<<< HEAD
 import { supabase } from '@/integrations/supabase/client';
-=======
-import { supabase } from "@/integrations/supabase/client";
->>>>>>> 1bfd09f9
 import { ChevronDown, ChevronRight } from 'lucide-react';
 import {
   Chart as ChartJS,
@@ -34,11 +30,7 @@
   const [expandedTaskTypes, setExpandedTaskTypes] = useState<Set<string>>(new Set());
   const [lastRefresh, setLastRefresh] = useState<Date>(new Date());
 
-<<<<<<< HEAD
   // Use shared Supabase client instance
-=======
-  // Supabase client is imported from integrations and reused app-wide
->>>>>>> 1bfd09f9
 
   // Task types mapping - same as Python version
   const OTHER_TASK_TYPES_MAPPING = {
